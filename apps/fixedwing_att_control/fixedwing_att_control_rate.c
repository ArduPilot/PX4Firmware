--- conflicted
+++ resolved
@@ -170,16 +170,12 @@
 
 
 	/* Roll Rate (PI) */
-	actuators->control[0] = pid_calculate(&roll_rate_controller, rate_sp->roll, rates[0], 0, deltaT);
+	actuators->control[0] = pid_calculate(&roll_rate_controller, rate_sp->roll, rates[0], 0.0f, deltaT);
 
-
-<<<<<<< HEAD
-	actuators->control[1] = pid_calculate(&pitch_rate_controller, rate_sp->pitch, rates[1], 0, deltaT);
-	actuators->control[2] = 0.0f;//pid_calculate(&yaw_rate_controller, rate_sp->yaw, rates[2], 0, deltaT); 	//XXX TODO disabled for now
-=======
-	actuators->control[1] = pid_calculate(&pitch_rate_controller, rate_sp->pitch, rates[1], 0, deltaT); //TODO: (-) sign comes from the elevator (positive --> deflection downwards), this has to be moved to the mixer...
-	actuators->control[2] = pid_calculate(&yaw_rate_controller, rate_sp->yaw, rates[2], 0, deltaT); 	//XXX TODO disabled for now
->>>>>>> dd054260
+	/* pitch rate (PI) */
+	actuators->control[1] = pid_calculate(&pitch_rate_controller, rate_sp->pitch, rates[1], 0.0f, deltaT);
+	/* yaw rate (PI) */
+	actuators->control[2] = pid_calculate(&yaw_rate_controller, rate_sp->yaw, rates[2], 0.0f, deltaT);
 
 	counter++;
 
