--- conflicted
+++ resolved
@@ -248,9 +248,6 @@
 	perf_counter_t		_gyro_reads;
 	perf_counter_t		_sample_perf;
 	perf_counter_t		_bad_transfers;
-<<<<<<< HEAD
-	perf_counter_t		_good_transfers;
-=======
 	perf_counter_t		_bad_registers;
 	perf_counter_t		_good_transfers;
 	perf_counter_t		_reset_retries;
@@ -259,7 +256,6 @@
 
 	uint8_t			_register_wait;
 	uint64_t		_reset_wait;
->>>>>>> e62bd37e
 
 	math::LowPassFilter2p	_accel_filter_x;
 	math::LowPassFilter2p	_accel_filter_y;
@@ -494,9 +490,6 @@
 	_gyro_reads(perf_alloc(PC_COUNT, "mpu6000_gyro_read")),
 	_sample_perf(perf_alloc(PC_ELAPSED, "mpu6000_read")),
 	_bad_transfers(perf_alloc(PC_COUNT, "mpu6000_bad_transfers")),
-<<<<<<< HEAD
-	_good_transfers(perf_alloc(PC_COUNT, "mpu6000_good_transfers")),
-=======
 	_bad_registers(perf_alloc(PC_COUNT, "mpu6000_bad_registers")),
 	_good_transfers(perf_alloc(PC_COUNT, "mpu6000_good_transfers")),
 	_reset_retries(perf_alloc(PC_COUNT, "mpu6000_reset_retries")),
@@ -504,7 +497,6 @@
 	_controller_latency_perf(perf_alloc_once(PC_ELAPSED, "ctrl_latency")),
 	_register_wait(0),
 	_reset_wait(0),
->>>>>>> e62bd37e
 	_accel_filter_x(MPU6000_ACCEL_DEFAULT_RATE, MPU6000_ACCEL_DEFAULT_DRIVER_FILTER_FREQ),
 	_accel_filter_y(MPU6000_ACCEL_DEFAULT_RATE, MPU6000_ACCEL_DEFAULT_DRIVER_FILTER_FREQ),
 	_accel_filter_z(MPU6000_ACCEL_DEFAULT_RATE, MPU6000_ACCEL_DEFAULT_DRIVER_FILTER_FREQ),
@@ -559,10 +551,7 @@
 	perf_free(_accel_reads);
 	perf_free(_gyro_reads);
 	perf_free(_bad_transfers);
-<<<<<<< HEAD
-=======
 	perf_free(_bad_registers);
->>>>>>> e62bd37e
 	perf_free(_good_transfers);
 }
 
@@ -1630,8 +1619,6 @@
                 // costs 20ms with interrupts disabled. That means if
                 // the mpu6k does go bad it would cause a FMU failure,
                 // regardless of whether another sensor is available,
-<<<<<<< HEAD
-=======
 		return;
 	}
 
@@ -1642,7 +1629,6 @@
 		// the sensor again. We still increment
 		// _good_transfers, but don't return any data yet
 		_register_wait--;
->>>>>>> e62bd37e
 		return;
 	}
 
@@ -1774,13 +1760,9 @@
 	perf_print_counter(_accel_reads);
 	perf_print_counter(_gyro_reads);
 	perf_print_counter(_bad_transfers);
-<<<<<<< HEAD
-	perf_print_counter(_good_transfers);
-=======
 	perf_print_counter(_bad_registers);
 	perf_print_counter(_good_transfers);
 	perf_print_counter(_reset_retries);
->>>>>>> e62bd37e
 	_accel_reports->print_info("accel queue");
 	_gyro_reports->print_info("gyro queue");
         ::printf("checked_next: %u\n", _checked_next);
