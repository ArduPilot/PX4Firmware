/****************************************************************************
 *
 *   Copyright (c) 2013 PX4 Development Team. All rights reserved.
 *
 * Redistribution and use in source and binary forms, with or without
 * modification, are permitted provided that the following conditions
 * are met:
 *
 * 1. Redistributions of source code must retain the above copyright
 *    notice, this list of conditions and the following disclaimer.
 * 2. Redistributions in binary form must reproduce the above copyright
 *    notice, this list of conditions and the following disclaimer in
 *    the documentation and/or other materials provided with the
 *    distribution.
 * 3. Neither the name PX4 nor the names of its contributors may be
 *    used to endorse or promote products derived from this software
 *    without specific prior written permission.
 *
 * THIS SOFTWARE IS PROVIDED BY THE COPYRIGHT HOLDERS AND CONTRIBUTORS
 * "AS IS" AND ANY EXPRESS OR IMPLIED WARRANTIES, INCLUDING, BUT NOT
 * LIMITED TO, THE IMPLIED WARRANTIES OF MERCHANTABILITY AND FITNESS
 * FOR A PARTICULAR PURPOSE ARE DISCLAIMED. IN NO EVENT SHALL THE
 * COPYRIGHT OWNER OR CONTRIBUTORS BE LIABLE FOR ANY DIRECT, INDIRECT,
 * INCIDENTAL, SPECIAL, EXEMPLARY, OR CONSEQUENTIAL DAMAGES (INCLUDING,
 * BUT NOT LIMITED TO, PROCUREMENT OF SUBSTITUTE GOODS OR SERVICES; LOSS
 * OF USE, DATA, OR PROFITS; OR BUSINESS INTERRUPTION) HOWEVER CAUSED
 * AND ON ANY THEORY OF LIABILITY, WHETHER IN CONTRACT, STRICT
 * LIABILITY, OR TORT (INCLUDING NEGLIGENCE OR OTHERWISE) ARISING IN
 * ANY WAY OUT OF THE USE OF THIS SOFTWARE, EVEN IF ADVISED OF THE
 * POSSIBILITY OF SUCH DAMAGE.
 *
 ****************************************************************************/

/**
 * @file ll40ls.cpp
 * @author Allyson Kreft
 *
 * Driver for the PulsedLight Lidar-Lite range finders connected via I2C.
 */

#include <nuttx/config.h>

#include <drivers/device/i2c.h>

#include <sys/types.h>
#include <stdint.h>
#include <stdlib.h>
#include <stdbool.h>
#include <semaphore.h>
#include <string.h>
#include <fcntl.h>
#include <poll.h>
#include <errno.h>
#include <stdio.h>
#include <math.h>
#include <unistd.h>

#include <nuttx/arch.h>
#include <nuttx/wqueue.h>
#include <nuttx/clock.h>

#include <systemlib/perf_counter.h>
#include <systemlib/err.h>

#include <drivers/drv_hrt.h>
#include <drivers/drv_range_finder.h>
#include <drivers/device/ringbuffer.h>

#include <uORB/uORB.h>
#include <uORB/topics/subsystem_info.h>

#include <board_config.h>

/* Configuration Constants */
#define LL40LS_BUS 			PX4_I2C_BUS_EXPANSION
#define LL40LS_BASEADDR 	0x62 /* 7-bit address */
#define LL40LS_BASEADDR_OLD 	0x42 /* previous 7-bit address */
#define LL40LS_DEVICE_PATH_INT 	"/dev/ll40ls_int"
#define LL40LS_DEVICE_PATH_EXT 	"/dev/ll40ls_ext"

/* LL40LS Registers addresses */

#define LL40LS_MEASURE_REG		0x00		/* Measure range register */
#define LL40LS_MSRREG_ACQUIRE	    0x04		/* Value to initiate a measurement, varies based on sensor revision */
#define LL40LS_DISTHIGH_REG		0x8F		/* High byte of distance register, auto increment */
#define LL40LS_WHO_AM_I_REG         0x11
#define LL40LS_WHO_AM_I_REG_VAL         0xCA
#define LL40LS_SIGNAL_STRENGTH_REG  0x5b

/* Device limits */
#define LL40LS_MIN_DISTANCE (0.00f)
#define LL40LS_MAX_DISTANCE (14.00f)

#define LL40LS_CONVERSION_INTERVAL 100000 /* 100ms */

/* oddly, ERROR is not defined for c++ */
#ifdef ERROR
# undef ERROR
#endif
static const int ERROR = -1;

#ifndef CONFIG_SCHED_WORKQUEUE
# error This requires CONFIG_SCHED_WORKQUEUE.
#endif

class LL40LS : public device::I2C
{
public:
	LL40LS(int bus, const char *path, int address = LL40LS_BASEADDR);
	virtual ~LL40LS();

	virtual int 		init();

	virtual ssize_t		read(struct file *filp, char *buffer, size_t buflen);
	virtual int			ioctl(struct file *filp, int cmd, unsigned long arg);

	/**
	* Diagnostics - print some basic information about the driver.
	*/
	void				print_info();

protected:
	virtual int			probe();
	virtual int			read_reg(uint8_t reg, uint8_t &val);

private:
	float				_min_distance;
	float				_max_distance;
	work_s				_work;
	RingBuffer			*_reports;
	bool				_sensor_ok;
	int					_measure_ticks;
	bool				_collect_phase;
	int					_class_instance;

	orb_advert_t		_range_finder_topic;

	perf_counter_t		_sample_perf;
	perf_counter_t		_comms_errors;
	perf_counter_t		_buffer_overflows;
	uint16_t		_last_distance;
<<<<<<< HEAD
=======

	/**< the bus the device is connected to */
	int			_bus;
>>>>>>> 620b0278

	/**
	* Test whether the device supported by the driver is present at a
	* specific address.
	*
	* @param address	The I2C bus address to probe.
	* @return		True if the device is present.
	*/
	int					probe_address(uint8_t address);

	/**
	* Initialise the automatic measurement state machine and start it.
	*
	* @note This function is called at open and error time.  It might make sense
	*       to make it more aggressive about resetting the bus in case of errors.
	*/
	void				start();

	/**
	* Stop the automatic measurement state machine.
	*/
	void				stop();

	/**
	* Set the min and max distance thresholds if you want the end points of the sensors
	* range to be brought in at all, otherwise it will use the defaults LL40LS_MIN_DISTANCE
	* and LL40LS_MAX_DISTANCE
	*/
	void				set_minimum_distance(float min);
	void				set_maximum_distance(float max);
	float				get_minimum_distance();
	float				get_maximum_distance();

	/**
	* Perform a poll cycle; collect from the previous measurement
	* and start a new one.
	*/
	void				cycle();
	int					measure();
	int					collect();
	/**
	* Static trampoline from the workq context; because we don't have a
	* generic workq wrapper yet.
	*
	* @param arg		Instance pointer for the driver that is polling.
	*/
	static void		cycle_trampoline(void *arg);


};

/*
 * Driver 'main' command.
 */
extern "C" __EXPORT int ll40ls_main(int argc, char *argv[]);

LL40LS::LL40LS(int bus, const char *path, int address) :
	I2C("LL40LS", path, bus, address, 100000),
	_min_distance(LL40LS_MIN_DISTANCE),
	_max_distance(LL40LS_MAX_DISTANCE),
	_reports(nullptr),
	_sensor_ok(false),
	_measure_ticks(0),
	_collect_phase(false),
	_class_instance(-1),
	_range_finder_topic(-1),
	_sample_perf(perf_alloc(PC_ELAPSED, "ll40ls_read")),
	_comms_errors(perf_alloc(PC_COUNT, "ll40ls_comms_errors")),
	_buffer_overflows(perf_alloc(PC_COUNT, "ll40ls_buffer_overflows")),
<<<<<<< HEAD
	_last_distance(0)
=======
	_last_distance(0),
	_bus(bus)
>>>>>>> 620b0278
{
	// up the retries since the device misses the first measure attempts
	_retries = 3;

	// enable debug() calls
	_debug_enabled = false;

	// work_cancel in the dtor will explode if we don't do this...
	memset(&_work, 0, sizeof(_work));
}

LL40LS::~LL40LS()
{
	/* make sure we are truly inactive */
	stop();

	/* free any existing reports */
	if (_reports != nullptr) {
		delete _reports;
	}
	
	if (_class_instance != -1) {
		unregister_class_devname(RANGE_FINDER_DEVICE_PATH, _class_instance);
	}
	
	// free perf counters
	perf_free(_sample_perf);
	perf_free(_comms_errors);
	perf_free(_buffer_overflows);
}

int
LL40LS::init()
{
	int ret = ERROR;

	/* do I2C init (and probe) first */
	if (I2C::init() != OK) {
		goto out;
	}

	/* allocate basic report buffers */
	_reports = new RingBuffer(2, sizeof(range_finder_report));

	if (_reports == nullptr) {
		goto out;
	}

	_class_instance = register_class_devname(RANGE_FINDER_DEVICE_PATH);

	if (_class_instance == CLASS_DEVICE_PRIMARY) {	
		/* get a publish handle on the range finder topic */
		struct range_finder_report rf_report;
		measure();
		_reports->get(&rf_report);
		_range_finder_topic = orb_advertise(ORB_ID(sensor_range_finder), &rf_report);

		if (_range_finder_topic < 0) {
			debug("failed to create sensor_range_finder object. Did you start uOrb?");
		}
	}

	ret = OK;
	/* sensor is ok, but we don't really know if it is within range */
	_sensor_ok = true;
out:
	return ret;
}

int
LL40LS::read_reg(uint8_t reg, uint8_t &val)
{
	return transfer(&reg, 1, &val, 1);
}

int
LL40LS::probe()
{
	// cope with both old and new I2C bus address
	const uint8_t addresses[2] = {LL40LS_BASEADDR, LL40LS_BASEADDR_OLD};

	// more retries for detection
	_retries = 10;

	for (uint8_t i=0; i<sizeof(addresses); i++) {
		uint8_t val=0, who_am_i=0;

		// set the I2C bus address
		set_address(addresses[i]);

		if (read_reg(LL40LS_WHO_AM_I_REG, who_am_i) == OK && who_am_i == LL40LS_WHO_AM_I_REG_VAL) {
			// it is responding correctly to a WHO_AM_I
			goto ok;
		}

		if (read_reg(LL40LS_SIGNAL_STRENGTH_REG, val) == OK && val != 0) {
			// very likely to be a ll40ls. px4flow does not
			// respond to this
			goto ok;
		}

		debug("WHO_AM_I byte mismatch 0x%02x should be 0x%02x val=0x%02x\n", 
		      (unsigned)who_am_i, 
		      LL40LS_WHO_AM_I_REG_VAL, 
		      (unsigned)val);
	}

	// not found on any address
	return -EIO;

ok:
	_retries = 3;

	// start a measurement
	return measure();
}

void
LL40LS::set_minimum_distance(float min)
{
	_min_distance = min;
}

void
LL40LS::set_maximum_distance(float max)
{
	_max_distance = max;
}

float
LL40LS::get_minimum_distance()
{
	return _min_distance;
}

float
LL40LS::get_maximum_distance()
{
	return _max_distance;
}

int
LL40LS::ioctl(struct file *filp, int cmd, unsigned long arg)
{
	switch (cmd) {

	case SENSORIOCSPOLLRATE: {
			switch (arg) {

			/* switching to manual polling */
			case SENSOR_POLLRATE_MANUAL:
				stop();
				_measure_ticks = 0;
				return OK;

			/* external signalling (DRDY) not supported */
			case SENSOR_POLLRATE_EXTERNAL:

			/* zero would be bad */
			case 0:
				return -EINVAL;

			/* set default/max polling rate */
			case SENSOR_POLLRATE_MAX:
			case SENSOR_POLLRATE_DEFAULT: {
					/* do we need to start internal polling? */
					bool want_start = (_measure_ticks == 0);

					/* set interval for next measurement to minimum legal value */
					_measure_ticks = USEC2TICK(LL40LS_CONVERSION_INTERVAL);

					/* if we need to start the poll state machine, do it */
					if (want_start) {
						start();
					}

					return OK;
				}

			/* adjust to a legal polling interval in Hz */
			default: {
					/* do we need to start internal polling? */
					bool want_start = (_measure_ticks == 0);

					/* convert hz to tick interval via microseconds */
					unsigned ticks = USEC2TICK(1000000 / arg);

					/* check against maximum rate */
					if (ticks < USEC2TICK(LL40LS_CONVERSION_INTERVAL)) {
						return -EINVAL;
					}

					/* update interval for next measurement */
					_measure_ticks = ticks;

					/* if we need to start the poll state machine, do it */
					if (want_start) {
						start();
					}

					return OK;
				}
			}
		}

	case SENSORIOCGPOLLRATE:
		if (_measure_ticks == 0) {
			return SENSOR_POLLRATE_MANUAL;
		}

		return (1000 / _measure_ticks);

	case SENSORIOCSQUEUEDEPTH: {
			/* lower bound is mandatory, upper bound is a sanity check */
			if ((arg < 1) || (arg > 100)) {
				return -EINVAL;
			}

			irqstate_t flags = irqsave();

			if (!_reports->resize(arg)) {
				irqrestore(flags);
				return -ENOMEM;
			}

			irqrestore(flags);

			return OK;
		}

	case SENSORIOCGQUEUEDEPTH:
		return _reports->size();

	case SENSORIOCRESET:
		/* XXX implement this */
		return -EINVAL;

	case RANGEFINDERIOCSETMINIUMDISTANCE: {
			set_minimum_distance(*(float *)arg);
			return 0;
		}
		break;

	case RANGEFINDERIOCSETMAXIUMDISTANCE: {
			set_maximum_distance(*(float *)arg);
			return 0;
		}
		break;

	default:
		/* give it to the superclass */
		return I2C::ioctl(filp, cmd, arg);
	}
}

ssize_t
LL40LS::read(struct file *filp, char *buffer, size_t buflen)
{
	unsigned count = buflen / sizeof(struct range_finder_report);
	struct range_finder_report *rbuf = reinterpret_cast<struct range_finder_report *>(buffer);
	int ret = 0;

	/* buffer must be large enough */
	if (count < 1) {
		return -ENOSPC;
	}

	/* if automatic measurement is enabled */
	if (_measure_ticks > 0) {

		/*
		 * While there is space in the caller's buffer, and reports, copy them.
		 * Note that we may be pre-empted by the workq thread while we are doing this;
		 * we are careful to avoid racing with them.
		 */
		while (count--) {
			if (_reports->get(rbuf)) {
				ret += sizeof(*rbuf);
				rbuf++;
			}
		}

		/* if there was no data, warn the caller */
		return ret ? ret : -EAGAIN;
	}

	/* manual measurement - run one conversion */
	do {
		_reports->flush();

		/* trigger a measurement */
		if (OK != measure()) {
			ret = -EIO;
			break;
		}

		/* wait for it to complete */
		usleep(LL40LS_CONVERSION_INTERVAL);

		/* run the collection phase */
		if (OK != collect()) {
			ret = -EIO;
			break;
		}

		/* state machine will have generated a report, copy it out */
		if (_reports->get(rbuf)) {
			ret = sizeof(*rbuf);
		}

	} while (0);

	return ret;
}

int
LL40LS::measure()
{
	int ret;

	/*
	 * Send the command to begin a measurement.
	 */
	const uint8_t cmd[2] = { LL40LS_MEASURE_REG, LL40LS_MSRREG_ACQUIRE };
	ret = transfer(cmd, sizeof(cmd), nullptr, 0);

	if (OK != ret) {
		perf_count(_comms_errors);
		log("i2c::transfer returned %d", ret);
		return ret;
	}

	ret = OK;

	return ret;
}

int
LL40LS::collect()
{
	int	ret = -EIO;

	/* read from the sensor */
	uint8_t val[2] = {0, 0};

	perf_begin(_sample_perf);

	// read the high and low byte distance registers
	uint8_t distance_reg = LL40LS_DISTHIGH_REG;
	ret = transfer(&distance_reg, 1, &val[0], sizeof(val));

	if (ret < 0) {
		log("error reading from sensor: %d", ret);
		perf_count(_comms_errors);
		perf_end(_sample_perf);
		return ret;
	}

	uint16_t distance = (val[0] << 8) | val[1];
	float si_units = distance * 0.01f; /* cm to m */
	struct range_finder_report report;

	_last_distance = distance;

	/* this should be fairly close to the end of the measurement, so the best approximation of the time */
	report.timestamp = hrt_absolute_time();
	report.error_count = perf_event_count(_comms_errors);
	report.distance = si_units;
	if (si_units > get_minimum_distance() && si_units < get_maximum_distance()) {
		report.valid = 1;
	}
	else {
		report.valid = 0;
	}

	/* publish it, if we are the primary */
	if (_range_finder_topic >= 0) {
		orb_publish(ORB_ID(sensor_range_finder), _range_finder_topic, &report);
	}

	if (_reports->force(&report)) {
		perf_count(_buffer_overflows);
	}

	/* notify anyone waiting for data */
	poll_notify(POLLIN);

	ret = OK;

	perf_end(_sample_perf);
	return ret;
}

void
LL40LS::start()
{
	/* reset the report ring and state machine */
	_collect_phase = false;
	_reports->flush();

	/* schedule a cycle to start things */
	work_queue(HPWORK, &_work, (worker_t)&LL40LS::cycle_trampoline, this, 1);

	/* notify about state change */
	struct subsystem_info_s info = {
		true,
		true,
		true,
		SUBSYSTEM_TYPE_RANGEFINDER
	};
	static orb_advert_t pub = -1;

	if (pub > 0) {
		orb_publish(ORB_ID(subsystem_info), pub, &info);

	} else {
		pub = orb_advertise(ORB_ID(subsystem_info), &info);
	}
}

void
LL40LS::stop()
{
	work_cancel(HPWORK, &_work);
}

void
LL40LS::cycle_trampoline(void *arg)
{
	LL40LS *dev = (LL40LS *)arg;

	dev->cycle();
}

void
LL40LS::cycle()
{
	/* collection phase? */
	if (_collect_phase) {

		/* perform collection */
		if (OK != collect()) {
			log("collection error");
			/* restart the measurement state machine */
			start();
			return;
		}

		/* next phase is measurement */
		_collect_phase = false;

		/*
		 * Is there a collect->measure gap?
		 */
		if (_measure_ticks > USEC2TICK(LL40LS_CONVERSION_INTERVAL)) {

			/* schedule a fresh cycle call when we are ready to measure again */
			work_queue(HPWORK,
				   &_work,
				   (worker_t)&LL40LS::cycle_trampoline,
				   this,
				   _measure_ticks - USEC2TICK(LL40LS_CONVERSION_INTERVAL));

			return;
		}
	}

	/* measurement phase */
	if (OK != measure()) {
		log("measure error");
	}

	/* next phase is collection */
	_collect_phase = true;

	/* schedule a fresh cycle call when the measurement is done */
	work_queue(HPWORK,
		   &_work,
		   (worker_t)&LL40LS::cycle_trampoline,
		   this,
		   USEC2TICK(LL40LS_CONVERSION_INTERVAL));
}

void
LL40LS::print_info()
{
	perf_print_counter(_sample_perf);
	perf_print_counter(_comms_errors);
	perf_print_counter(_buffer_overflows);
	printf("poll interval:  %u ticks\n", _measure_ticks);
	_reports->print_info("report queue");
	printf("distance: %ucm (0x%04x)\n", 
	       (unsigned)_last_distance, (unsigned)_last_distance);
}

/**
 * Local functions in support of the shell command.
 */
namespace ll40ls
{

/* oddly, ERROR is not defined for c++ */
#ifdef ERROR
# undef ERROR
#endif
const int ERROR = -1;

LL40LS	*g_dev_int;
LL40LS	*g_dev_ext;

void	start(int bus);
void	stop(int bus);
void	test(int bus);
void	reset(int bus);
void	info(int bus);
void	usage();

/**
 * Start the driver.
 */
void
start(int bus)
{
	/* create the driver, attempt expansion bus first */
	if (bus == -1 || bus == PX4_I2C_BUS_EXPANSION) {
		if (g_dev_ext != nullptr)
			errx(0, "already started external");
		g_dev_ext = new LL40LS(PX4_I2C_BUS_EXPANSION, LL40LS_DEVICE_PATH_EXT);
		if (g_dev_ext != nullptr && OK != g_dev_ext->init()) {
			delete g_dev_ext;
			g_dev_ext = nullptr;
		}
	}

#ifdef PX4_I2C_BUS_ONBOARD
	/* if this failed, attempt onboard sensor */
	if (bus == -1 || bus == PX4_I2C_BUS_ONBOARD) {
		if (g_dev_int != nullptr)
			errx(0, "already started internal");
		g_dev_int = new LL40LS(PX4_I2C_BUS_ONBOARD, LL40LS_DEVICE_PATH_INT);
		if (g_dev_int != nullptr && OK != g_dev_int->init()) {
			/* tear down the failing onboard instance */
			delete g_dev_int;
			g_dev_int = nullptr;

			if (bus == PX4_I2C_BUS_ONBOARD) {
				goto fail;
			}
		}
		if (g_dev_int == nullptr && bus == PX4_I2C_BUS_ONBOARD) {
			goto fail;
		}
	}
#endif

	/* set the poll rate to default, starts automatic data collection */
	if (g_dev_int != nullptr) {
		int fd = open(LL40LS_DEVICE_PATH_INT, O_RDONLY);
                if (fd == -1) {
                    goto fail;
                }
		int ret = ioctl(fd, SENSORIOCSPOLLRATE, SENSOR_POLLRATE_DEFAULT);
		close(fd);
		if (ret < 0) {
			goto fail;
		}
        }

	if (g_dev_ext != nullptr) {
		int fd = open(LL40LS_DEVICE_PATH_EXT, O_RDONLY);
                if (fd == -1) {
                    goto fail;
                }
		int ret = ioctl(fd, SENSORIOCSPOLLRATE, SENSOR_POLLRATE_DEFAULT);
		close(fd);
		if (ret < 0) {
			goto fail;
		}
        }

	exit(0);

fail:
	if (g_dev_int != nullptr && (bus == -1 || bus == PX4_I2C_BUS_ONBOARD)) {
		delete g_dev_int;
		g_dev_int = nullptr;
	}
	if (g_dev_ext != nullptr && (bus == -1 || bus == PX4_I2C_BUS_EXPANSION)) {
		delete g_dev_ext;
		g_dev_ext = nullptr;
	}

	errx(1, "driver start failed");
}

/**
 * Stop the driver
 */
void stop(int bus)
{
	LL40LS **g_dev = (bus == PX4_I2C_BUS_ONBOARD?&g_dev_int:&g_dev_ext);
	if (*g_dev != nullptr) {
		delete *g_dev;
		*g_dev = nullptr;

	} else {
		errx(1, "driver not running");
	}

	exit(0);
}

/**
 * Perform some basic functional tests on the driver;
 * make sure we can collect data from the sensor in polled
 * and automatic modes.
 */
void
test(int bus)
{
	struct range_finder_report report;
	ssize_t sz;
	int ret;
	const char *path = (bus==PX4_I2C_BUS_ONBOARD?LL40LS_DEVICE_PATH_INT:LL40LS_DEVICE_PATH_EXT);

	int fd = open(path, O_RDONLY);

	if (fd < 0) {
		err(1, "%s open failed (try 'll40ls start' if the driver is not running", path);
	}

	/* do a simple demand read */
	sz = read(fd, &report, sizeof(report));

	if (sz != sizeof(report)) {
		err(1, "immediate read failed");
	}

	warnx("single read");
	warnx("measurement: %0.2f m", (double)report.distance);
	warnx("time:        %lld", report.timestamp);

	/* start the sensor polling at 2Hz */
	if (OK != ioctl(fd, SENSORIOCSPOLLRATE, 2)) {
		errx(1, "failed to set 2Hz poll rate");
	}

	/* read the sensor 5x and report each value */
	for (unsigned i = 0; i < 5; i++) {
		struct pollfd fds;

		/* wait for data to be ready */
		fds.fd = fd;
		fds.events = POLLIN;
		ret = poll(&fds, 1, 2000);

		if (ret != 1) {
			errx(1, "timed out waiting for sensor data");
		}

		/* now go get it */
		sz = read(fd, &report, sizeof(report));

		if (sz != sizeof(report)) {
			err(1, "periodic read failed");
		}

		warnx("periodic read %u", i);
		warnx("measurement: %0.3f", (double)report.distance);
		warnx("time:        %lld", report.timestamp);
	}

	/* reset the sensor polling to default rate */
	if (OK != ioctl(fd, SENSORIOCSPOLLRATE, SENSOR_POLLRATE_DEFAULT)) {
		errx(1, "failed to set default poll rate");
	}

	errx(0, "PASS");
}

/**
 * Reset the driver.
 */
void
reset(int bus)
{
	const char *path = (bus==PX4_I2C_BUS_ONBOARD?LL40LS_DEVICE_PATH_INT:LL40LS_DEVICE_PATH_EXT);
	int fd = open(path, O_RDONLY);

	if (fd < 0) {
		err(1, "failed ");
	}

	if (ioctl(fd, SENSORIOCRESET, 0) < 0) {
		err(1, "driver reset failed");
	}

	if (ioctl(fd, SENSORIOCSPOLLRATE, SENSOR_POLLRATE_DEFAULT) < 0) {
		err(1, "driver poll restart failed");
	}

	exit(0);
}

/**
 * Print a little info about the driver.
 */
void
info(int bus)
{
	LL40LS *g_dev = (bus == PX4_I2C_BUS_ONBOARD?g_dev_int:g_dev_ext);
	if (g_dev == nullptr) {
		errx(1, "driver not running");
	}

	printf("state @ %p\n", g_dev);
	g_dev->print_info();

	exit(0);
}

void
usage()
{
	warnx("missing command: try 'start', 'stop', 'info', 'test', 'reset', 'info'");
	warnx("options:");
	warnx("    -X only external bus");
#ifdef PX4_I2C_BUS_ONBOARD
	warnx("    -I only internal bus");
#endif
}

} // namespace

int
ll40ls_main(int argc, char *argv[])
{
	int ch;
	int bus = -1;

	while ((ch = getopt(argc, argv, "XI")) != EOF) {
		switch (ch) {
#ifdef PX4_I2C_BUS_ONBOARD
		case 'I':
			bus = PX4_I2C_BUS_ONBOARD;
			break;
#endif
		case 'X':
			bus = PX4_I2C_BUS_EXPANSION;
			break;
		default:
			ll40ls::usage();
			exit(0);
		}
	}

	const char *verb = argv[optind];	
	
	/*
	 * Start/load the driver.
	 */
	if (!strcmp(verb, "start")) {
		ll40ls::start(bus);
	}

	/*
	 * Stop the driver
	 */
	if (!strcmp(verb, "stop")) {
		ll40ls::stop(bus);
	}

	/*
	 * Test the driver/device.
	 */
	if (!strcmp(verb, "test")) {
		ll40ls::test(bus);
	}

	/*
	 * Reset the driver.
	 */
	if (!strcmp(verb, "reset")) {
		ll40ls::reset(bus);
	}

	/*
	 * Print driver information.
	 */
	if (!strcmp(verb, "info") || !strcmp(verb, "status")) {
		ll40ls::info(bus);
	}

	errx(1, "unrecognized command, try 'start', 'test', 'reset' or 'info'");
}<|MERGE_RESOLUTION|>--- conflicted
+++ resolved
@@ -139,12 +139,9 @@
 	perf_counter_t		_comms_errors;
 	perf_counter_t		_buffer_overflows;
 	uint16_t		_last_distance;
-<<<<<<< HEAD
-=======
 
 	/**< the bus the device is connected to */
 	int			_bus;
->>>>>>> 620b0278
 
 	/**
 	* Test whether the device supported by the driver is present at a
@@ -214,12 +211,8 @@
 	_sample_perf(perf_alloc(PC_ELAPSED, "ll40ls_read")),
 	_comms_errors(perf_alloc(PC_COUNT, "ll40ls_comms_errors")),
 	_buffer_overflows(perf_alloc(PC_COUNT, "ll40ls_buffer_overflows")),
-<<<<<<< HEAD
-	_last_distance(0)
-=======
 	_last_distance(0),
 	_bus(bus)
->>>>>>> 620b0278
 {
 	// up the retries since the device misses the first measure attempts
 	_retries = 3;
