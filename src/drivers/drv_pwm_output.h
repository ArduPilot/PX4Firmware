--- conflicted
+++ resolved
@@ -231,9 +231,6 @@
 #define PWM_SERVO_SET_TERMINATION_FAILSAFE	_IOC(_PWM_SERVO_BASE, 25)
 
 /** force safety switch on (to enable use of safety switch) */
-<<<<<<< HEAD
-#define PWM_SERVO_SET_FORCE_SAFETY_ON  _IOC(_PWM_SERVO_BASE, 26)
-=======
 #define PWM_SERVO_SET_FORCE_SAFETY_ON		_IOC(_PWM_SERVO_BASE, 26)
 
 /** set RC config for a channel. This takes a pointer to pwm_output_rc_config */
@@ -247,7 +244,6 @@
 
 /** setup OVERRIDE_IMMEDIATE behaviour on FMU fail */
 #define PWM_SERVO_SET_OVERRIDE_IMMEDIATE	_IOC(_PWM_SERVO_BASE, 30)
->>>>>>> e62bd37e
 
 /*
  *
