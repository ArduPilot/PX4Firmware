/****************************************************************************
 *
 *   Copyright (c) 2013, 2014 PX4 Development Team. All rights reserved.
 *
 * Redistribution and use in source and binary forms, with or without
 * modification, are permitted provided that the following conditions
 * are met:
 *
 * 1. Redistributions of source code must retain the above copyright
 *    notice, this list of conditions and the following disclaimer.
 * 2. Redistributions in binary form must reproduce the above copyright
 *    notice, this list of conditions and the following disclaimer in
 *    the documentation and/or other materials provided with the
 *    distribution.
 * 3. Neither the name PX4 nor the names of its contributors may be
 *    used to endorse or promote products derived from this software
 *    without specific prior written permission.
 *
 * THIS SOFTWARE IS PROVIDED BY THE COPYRIGHT HOLDERS AND CONTRIBUTORS
 * "AS IS" AND ANY EXPRESS OR IMPLIED WARRANTIES, INCLUDING, BUT NOT
 * LIMITED TO, THE IMPLIED WARRANTIES OF MERCHANTABILITY AND FITNESS
 * FOR A PARTICULAR PURPOSE ARE DISCLAIMED. IN NO EVENT SHALL THE
 * COPYRIGHT OWNER OR CONTRIBUTORS BE LIABLE FOR ANY DIRECT, INDIRECT,
 * INCIDENTAL, SPECIAL, EXEMPLARY, OR CONSEQUENTIAL DAMAGES (INCLUDING,
 * BUT NOT LIMITED TO, PROCUREMENT OF SUBSTITUTE GOODS OR SERVICES; LOSS
 * OF USE, DATA, OR PROFITS; OR BUSINESS INTERRUPTION) HOWEVER CAUSED
 * AND ON ANY THEORY OF LIABILITY, WHETHER IN CONTRACT, STRICT
 * LIABILITY, OR TORT (INCLUDING NEGLIGENCE OR OTHERWISE) ARISING IN
 * ANY WAY OUT OF THE USE OF THIS SOFTWARE, EVEN IF ADVISED OF THE
 * POSSIBILITY OF SUCH DAMAGE.
 *
 ****************************************************************************/

/**
 * @file ets_airspeed.cpp
 * @author Simon Wilks
 *
 * Driver for the Eagle Tree Airspeed V3 connected via I2C.
 */

#include <nuttx/config.h>

#include <drivers/device/i2c.h>

#include <sys/types.h>
#include <stdint.h>
#include <stdlib.h>
#include <stdbool.h>
#include <semaphore.h>
#include <string.h>
#include <fcntl.h>
#include <poll.h>
#include <errno.h>
#include <stdio.h>
#include <math.h>
#include <unistd.h>

#include <nuttx/arch.h>
#include <nuttx/wqueue.h>
#include <nuttx/clock.h>

#include <arch/board/board.h>

#include <systemlib/airspeed.h>
#include <systemlib/err.h>
#include <systemlib/param/param.h>
#include <systemlib/perf_counter.h>

#include <drivers/drv_airspeed.h>
#include <drivers/drv_hrt.h>
#include <drivers/device/ringbuffer.h>

#include <uORB/uORB.h>
#include <uORB/topics/differential_pressure.h>
#include <uORB/topics/subsystem_info.h>

#include <drivers/airspeed/airspeed.h>

Airspeed::Airspeed(int bus, int address, unsigned conversion_interval, const char* path) :
	I2C("Airspeed", path, bus, address, 100000),
	_reports(nullptr),
	_buffer_overflows(perf_alloc(PC_COUNT, "airspeed_buffer_overflows")),
	_max_differential_pressure_pa(0),
	_sensor_ok(false),
	_last_published_sensor_ok(true), /* initialize differently to force publication */
	_measure_ticks(0),
	_collect_phase(false),
	_diff_pres_offset(0.0f),
	_airspeed_pub(-1),
	_subsys_pub(-1),
	_class_instance(-1),
	_conversion_interval(conversion_interval),
	_sample_perf(perf_alloc(PC_ELAPSED, "airspeed_read")),
	_comms_errors(perf_alloc(PC_COUNT, "airspeed_comms_errors"))
{
	// enable debug() calls
	_debug_enabled = false;

	// work_cancel in the dtor will explode if we don't do this...
	memset(&_work, 0, sizeof(_work));
}

Airspeed::~Airspeed()
{
	/* make sure we are truly inactive */
	stop();

	if (_class_instance != -1)
		unregister_class_devname(AIRSPEED_DEVICE_PATH, _class_instance);

	/* free any existing reports */
	if (_reports != nullptr)
		delete _reports;

	// free perf counters
	perf_free(_sample_perf);
	perf_free(_comms_errors);
	perf_free(_buffer_overflows);
}

int
Airspeed::init()
{
	int ret = ERROR;

	/* do I2C init (and probe) first */
	if (I2C::init() != OK)
		goto out;

	/* allocate basic report buffers */
	_reports = new RingBuffer(2, sizeof(differential_pressure_s));
	if (_reports == nullptr)
		goto out;

	/* register alternate interfaces if we have to */
	_class_instance = register_class_devname(AIRSPEED_DEVICE_PATH);

	/* publication init */
	if (_class_instance == CLASS_DEVICE_PRIMARY) {

		/* advertise sensor topic, measure manually to initialize valid report */
		struct differential_pressure_s arp;
		measure();
		_reports->get(&arp);

		/* measurement will have generated a report, publish */
		_airspeed_pub = orb_advertise(ORB_ID(differential_pressure), &arp);

		if (_airspeed_pub < 0)
			warnx("uORB started?");
	}

	ret = OK;

out:
	return ret;
}

int
Airspeed::probe()
{
	/* on initial power up the device may need more than one retry
	   for detection. Once it is running the number of retries can
	   be reduced
	*/
	_retries = 4;
	int ret = measure();

<<<<<<< HEAD
        // drop back to 1 retry once initialised
	_retries = 1;
=======
        // drop back to 2 retries once initialised
	_retries = 2;
>>>>>>> a639a2cf
	return ret;
}

int
Airspeed::ioctl(struct file *filp, int cmd, unsigned long arg)
{
	switch (cmd) {

	case SENSORIOCSPOLLRATE: {
			switch (arg) {

				/* switching to manual polling */
			case SENSOR_POLLRATE_MANUAL:
				stop();
				_measure_ticks = 0;
				return OK;

				/* external signalling (DRDY) not supported */
			case SENSOR_POLLRATE_EXTERNAL:

				/* zero would be bad */
			case 0:
				return -EINVAL;

				/* set default/max polling rate */
			case SENSOR_POLLRATE_MAX:
			case SENSOR_POLLRATE_DEFAULT: {
					/* do we need to start internal polling? */
					bool want_start = (_measure_ticks == 0);

					/* set interval for next measurement to minimum legal value */
					_measure_ticks = USEC2TICK(_conversion_interval);

					/* if we need to start the poll state machine, do it */
					if (want_start)
						start();

					return OK;
				}

				/* adjust to a legal polling interval in Hz */
			default: {
					/* do we need to start internal polling? */
					bool want_start = (_measure_ticks == 0);

					/* convert hz to tick interval via microseconds */
					unsigned ticks = USEC2TICK(1000000 / arg);

					/* check against maximum rate */
					if (ticks < USEC2TICK(_conversion_interval))
						return -EINVAL;

					/* update interval for next measurement */
					_measure_ticks = ticks;

					/* if we need to start the poll state machine, do it */
					if (want_start)
						start();

					return OK;
				}
			}
		}

	case SENSORIOCGPOLLRATE:
		if (_measure_ticks == 0)
			return SENSOR_POLLRATE_MANUAL;

		return (1000 / _measure_ticks);

	case SENSORIOCSQUEUEDEPTH: {
			/* lower bound is mandatory, upper bound is a sanity check */
			if ((arg < 1) || (arg > 100))
				return -EINVAL;

			irqstate_t flags = irqsave();
			if (!_reports->resize(arg)) {
				irqrestore(flags);
				return -ENOMEM;
			}
			irqrestore(flags);

			return OK;
		}

	case SENSORIOCGQUEUEDEPTH:
		return _reports->size();

	case SENSORIOCRESET:
		/* XXX implement this */
		return -EINVAL;

	case AIRSPEEDIOCSSCALE: {
		struct airspeed_scale *s = (struct airspeed_scale*)arg;
		_diff_pres_offset = s->offset_pa;
		return OK;
		}

	case AIRSPEEDIOCGSCALE: {
		struct airspeed_scale *s = (struct airspeed_scale*)arg;
		s->offset_pa = _diff_pres_offset;
		s->scale = 1.0f;
		return OK;
		}

	default:
		/* give it to the superclass */
		return I2C::ioctl(filp, cmd, arg);
	}
}

ssize_t
Airspeed::read(struct file *filp, char *buffer, size_t buflen)
{
	unsigned count = buflen / sizeof(differential_pressure_s);
	differential_pressure_s *abuf = reinterpret_cast<differential_pressure_s *>(buffer);
	int ret = 0;

	/* buffer must be large enough */
	if (count < 1)
		return -ENOSPC;

	/* if automatic measurement is enabled */
	if (_measure_ticks > 0) {

		/*
		 * While there is space in the caller's buffer, and reports, copy them.
		 * Note that we may be pre-empted by the workq thread while we are doing this;
		 * we are careful to avoid racing with them.
		 */
		while (count--) {
			if (_reports->get(abuf)) {
				ret += sizeof(*abuf);
				abuf++;
			}
		}

		/* if there was no data, warn the caller */
		return ret ? ret : -EAGAIN;
	}

	/* manual measurement - run one conversion */
	do {
		_reports->flush();

		/* trigger a measurement */
		if (OK != measure()) {
			ret = -EIO;
			break;
		}

		/* wait for it to complete */
		usleep(_conversion_interval);

		/* run the collection phase */
		if (OK != collect()) {
			ret = -EIO;
			break;
		}

		/* state machine will have generated a report, copy it out */
		if (_reports->get(abuf)) {
			ret = sizeof(*abuf);
		}

	} while (0);

	return ret;
}

void
Airspeed::start()
{
	/* reset the report ring and state machine */
	_collect_phase = false;
	_reports->flush();

	/* schedule a cycle to start things */
	work_queue(HPWORK, &_work, (worker_t)&Airspeed::cycle_trampoline, this, 1);
}

void
Airspeed::stop()
{
	work_cancel(HPWORK, &_work);
}

void
Airspeed::update_status()
{
	if (_sensor_ok != _last_published_sensor_ok) {
		/* notify about state change */
		struct subsystem_info_s info = {
			true,
			true,
			_sensor_ok,
			SUBSYSTEM_TYPE_DIFFPRESSURE
		};

		if (_subsys_pub > 0) {
			orb_publish(ORB_ID(subsystem_info), _subsys_pub, &info);
		} else {
			_subsys_pub = orb_advertise(ORB_ID(subsystem_info), &info);
		}

		_last_published_sensor_ok = _sensor_ok;
	}
}

void
Airspeed::cycle_trampoline(void *arg)
{
	Airspeed *dev = (Airspeed *)arg;

	dev->cycle();
	// XXX we do not know if this is
	// really helping - do not update the
	// subsys state right now
	//dev->update_status();
}

void
Airspeed::print_info()
{
	perf_print_counter(_sample_perf);
	perf_print_counter(_comms_errors);
	perf_print_counter(_buffer_overflows);
	warnx("poll interval:  %u ticks", _measure_ticks);
	_reports->print_info("report queue");
}

void
Airspeed::new_report(const differential_pressure_s &report)
{
	if (!_reports->force(&report))
		perf_count(_buffer_overflows);
}<|MERGE_RESOLUTION|>--- conflicted
+++ resolved
@@ -166,13 +166,8 @@
 	_retries = 4;
 	int ret = measure();
 
-<<<<<<< HEAD
-        // drop back to 1 retry once initialised
-	_retries = 1;
-=======
         // drop back to 2 retries once initialised
 	_retries = 2;
->>>>>>> a639a2cf
 	return ret;
 }
 
