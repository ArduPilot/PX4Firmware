/****************************************************************************
 *
 *   Copyright (c) 2012-2014 PX4 Development Team. All rights reserved.
 *
 * Redistribution and use in source and binary forms, with or without
 * modification, are permitted provided that the following conditions
 * are met:
 *
 * 1. Redistributions of source code must retain the above copyright
 *    notice, this list of conditions and the following disclaimer.
 * 2. Redistributions in binary form must reproduce the above copyright
 *    notice, this list of conditions and the following disclaimer in
 *    the documentation and/or other materials provided with the
 *    distribution.
 * 3. Neither the name PX4 nor the names of its contributors may be
 *    used to endorse or promote products derived from this software
 *    without specific prior written permission.
 *
 * THIS SOFTWARE IS PROVIDED BY THE COPYRIGHT HOLDERS AND CONTRIBUTORS
 * "AS IS" AND ANY EXPRESS OR IMPLIED WARRANTIES, INCLUDING, BUT NOT
 * LIMITED TO, THE IMPLIED WARRANTIES OF MERCHANTABILITY AND FITNESS
 * FOR A PARTICULAR PURPOSE ARE DISCLAIMED. IN NO EVENT SHALL THE
 * COPYRIGHT OWNER OR CONTRIBUTORS BE LIABLE FOR ANY DIRECT, INDIRECT,
 * INCIDENTAL, SPECIAL, EXEMPLARY, OR CONSEQUENTIAL DAMAGES (INCLUDING,
 * BUT NOT LIMITED TO, PROCUREMENT OF SUBSTITUTE GOODS OR SERVICES; LOSS
 * OF USE, DATA, OR PROFITS; OR BUSINESS INTERRUPTION) HOWEVER CAUSED
 * AND ON ANY THEORY OF LIABILITY, WHETHER IN CONTRACT, STRICT
 * LIABILITY, OR TORT (INCLUDING NEGLIGENCE OR OTHERWISE) ARISING IN
 * ANY WAY OUT OF THE USE OF THIS SOFTWARE, EVEN IF ADVISED OF THE
 * POSSIBILITY OF SUCH DAMAGE.
 *
 ****************************************************************************/

/**
 * @file mavlink_messages.cpp
 * MAVLink 1.0 message formatters implementation.
 *
 * @author Lorenz Meier <lm@inf.ethz.ch>
 * @author Anton Babushkin <anton.babushkin@me.com>
 */

#include <stdio.h>

#include <commander/px4_custom_mode.h>
#include <lib/geo/geo.h>
#include <uORB/uORB.h>
#include <uORB/topics/sensor_combined.h>
#include <uORB/topics/vehicle_attitude.h>
#include <uORB/topics/vehicle_gps_position.h>
#include <uORB/topics/vehicle_global_position.h>
#include <uORB/topics/vehicle_local_position.h>
#include <uORB/topics/home_position.h>
#include <uORB/topics/vehicle_status.h>
#include <uORB/topics/offboard_control_setpoint.h>
#include <uORB/topics/vehicle_command.h>
#include <uORB/topics/vehicle_local_position_setpoint.h>
#include <uORB/topics/vehicle_vicon_position.h>
#include <uORB/topics/vehicle_attitude_setpoint.h>
#include <uORB/topics/vehicle_rates_setpoint.h>
#include <uORB/topics/position_setpoint_triplet.h>
#include <uORB/topics/optical_flow.h>
#include <uORB/topics/actuator_outputs.h>
#include <uORB/topics/actuator_controls_effective.h>
#include <uORB/topics/actuator_controls.h>
#include <uORB/topics/actuator_armed.h>
#include <uORB/topics/manual_control_setpoint.h>
#include <uORB/topics/telemetry_status.h>
#include <uORB/topics/debug_key_value.h>
#include <uORB/topics/airspeed.h>
#include <uORB/topics/battery_status.h>
#include <uORB/topics/navigation_capabilities.h>
#include <drivers/drv_rc_input.h>
#include <drivers/drv_pwm_output.h>
#include <drivers/drv_range_finder.h>
#include <systemlib/err.h>
#include <mavlink/mavlink_log.h>

#include "mavlink_messages.h"
#include "mavlink_main.h"

static uint16_t cm_uint16_from_m_float(float m);
static void get_mavlink_mode_state(struct vehicle_status_s *status, struct position_setpoint_triplet_s *pos_sp_triplet,
				   uint8_t *mavlink_state, uint8_t *mavlink_base_mode, uint32_t *mavlink_custom_mode);

uint16_t
cm_uint16_from_m_float(float m)
{
	if (m < 0.0f) {
		return 0;

	} else if (m > 655.35f) {
		return 65535;
	}

	return (uint16_t)(m * 100.0f);
}

void get_mavlink_mode_state(struct vehicle_status_s *status, struct position_setpoint_triplet_s *pos_sp_triplet,
			    uint8_t *mavlink_state, uint8_t *mavlink_base_mode, uint32_t *mavlink_custom_mode)
{
	*mavlink_state = 0;
	*mavlink_base_mode = 0;
	*mavlink_custom_mode = 0;

	/* HIL */
	if (status->hil_state == vehicle_status_s::HIL_STATE_ON) {
		*mavlink_base_mode |= MAV_MODE_FLAG_HIL_ENABLED;
	}

	/* arming state */
	if (status->arming_state == vehicle_status_s::ARMING_STATE_ARMED
	    || status->arming_state == vehicle_status_s::ARMING_STATE_ARMED_ERROR) {
		*mavlink_base_mode |= MAV_MODE_FLAG_SAFETY_ARMED;
	}

	/* main state */
	*mavlink_base_mode |= MAV_MODE_FLAG_CUSTOM_MODE_ENABLED;

	union px4_custom_mode custom_mode;
	custom_mode.data = 0;

	switch (status->nav_state) {

		case vehicle_status_s::NAVIGATION_STATE_MANUAL:
			*mavlink_base_mode |= MAV_MODE_FLAG_MANUAL_INPUT_ENABLED
			                      | (status->is_rotary_wing ? MAV_MODE_FLAG_STABILIZE_ENABLED : 0);
			custom_mode.main_mode = PX4_CUSTOM_MAIN_MODE_MANUAL;
			break;

		case vehicle_status_s::NAVIGATION_STATE_ACRO:
			*mavlink_base_mode |= MAV_MODE_FLAG_MANUAL_INPUT_ENABLED;
			custom_mode.main_mode = PX4_CUSTOM_MAIN_MODE_ACRO;
			break;

		case vehicle_status_s::NAVIGATION_STATE_ALTCTL:
			*mavlink_base_mode |= MAV_MODE_FLAG_MANUAL_INPUT_ENABLED
			                      | MAV_MODE_FLAG_STABILIZE_ENABLED;
			custom_mode.main_mode = PX4_CUSTOM_MAIN_MODE_ALTCTL;
			break;

		case vehicle_status_s::NAVIGATION_STATE_POSCTL:
			*mavlink_base_mode |= MAV_MODE_FLAG_MANUAL_INPUT_ENABLED
			                      | MAV_MODE_FLAG_STABILIZE_ENABLED
					      | MAV_MODE_FLAG_GUIDED_ENABLED;
			custom_mode.main_mode = PX4_CUSTOM_MAIN_MODE_POSCTL;
			break;

		case vehicle_status_s::NAVIGATION_STATE_AUTO_MISSION:
			*mavlink_base_mode |= MAV_MODE_FLAG_AUTO_ENABLED
			                      | MAV_MODE_FLAG_STABILIZE_ENABLED
					      | MAV_MODE_FLAG_GUIDED_ENABLED;
			custom_mode.main_mode = PX4_CUSTOM_MAIN_MODE_AUTO;
			custom_mode.sub_mode = PX4_CUSTOM_SUB_MODE_AUTO_MISSION;
			break;

		case vehicle_status_s::NAVIGATION_STATE_AUTO_LOITER:
			*mavlink_base_mode |= MAV_MODE_FLAG_AUTO_ENABLED
			                      | MAV_MODE_FLAG_STABILIZE_ENABLED
					      | MAV_MODE_FLAG_GUIDED_ENABLED;
			custom_mode.main_mode = PX4_CUSTOM_MAIN_MODE_AUTO;
			custom_mode.sub_mode = PX4_CUSTOM_SUB_MODE_AUTO_LOITER;
			break;

		case vehicle_status_s::NAVIGATION_STATE_AUTO_RTL:
			/* fallthrough */
		case vehicle_status_s::NAVIGATION_STATE_AUTO_RCRECOVER:
			*mavlink_base_mode |= MAV_MODE_FLAG_AUTO_ENABLED
			                      | MAV_MODE_FLAG_STABILIZE_ENABLED
					      | MAV_MODE_FLAG_GUIDED_ENABLED;
			custom_mode.main_mode = PX4_CUSTOM_MAIN_MODE_AUTO;
			custom_mode.sub_mode = PX4_CUSTOM_SUB_MODE_AUTO_RTL;
			break;

		case vehicle_status_s::NAVIGATION_STATE_LAND:
		case vehicle_status_s::NAVIGATION_STATE_AUTO_LANDENGFAIL:
		case vehicle_status_s::NAVIGATION_STATE_AUTO_LANDGPSFAIL:
			/* fallthrough */
		case vehicle_status_s::NAVIGATION_STATE_DESCEND:
			*mavlink_base_mode |= MAV_MODE_FLAG_AUTO_ENABLED
			                      | MAV_MODE_FLAG_STABILIZE_ENABLED
					      | MAV_MODE_FLAG_GUIDED_ENABLED;
			custom_mode.main_mode = PX4_CUSTOM_MAIN_MODE_AUTO;
			custom_mode.sub_mode = PX4_CUSTOM_SUB_MODE_AUTO_LAND;
			break;

		case vehicle_status_s::NAVIGATION_STATE_AUTO_RTGS:
			*mavlink_base_mode |= MAV_MODE_FLAG_AUTO_ENABLED
			                      | MAV_MODE_FLAG_STABILIZE_ENABLED
					      | MAV_MODE_FLAG_GUIDED_ENABLED;
			custom_mode.main_mode = PX4_CUSTOM_MAIN_MODE_AUTO;
			custom_mode.sub_mode = PX4_CUSTOM_SUB_MODE_AUTO_RTGS;
			break;

		case vehicle_status_s::NAVIGATION_STATE_TERMINATION:
			*mavlink_base_mode |= MAV_MODE_FLAG_MANUAL_INPUT_ENABLED;
			custom_mode.main_mode = PX4_CUSTOM_MAIN_MODE_MANUAL;
			break;

		case vehicle_status_s::NAVIGATION_STATE_OFFBOARD:
			*mavlink_base_mode |= MAV_MODE_FLAG_AUTO_ENABLED
			                      | MAV_MODE_FLAG_STABILIZE_ENABLED
					      | MAV_MODE_FLAG_GUIDED_ENABLED;
			custom_mode.main_mode = PX4_CUSTOM_MAIN_MODE_OFFBOARD;
			break;

		case vehicle_status_s::NAVIGATION_STATE_MAX:
			/* this is an unused case, ignore */
			break;

	}

	*mavlink_custom_mode = custom_mode.data;

	/* set system state */
	if (status->arming_state == vehicle_status_s::ARMING_STATE_INIT
	    || status->arming_state == vehicle_status_s::ARMING_STATE_IN_AIR_RESTORE
	    || status->arming_state == vehicle_status_s::ARMING_STATE_STANDBY_ERROR) {	// TODO review
		*mavlink_state = MAV_STATE_UNINIT;

	} else if (status->arming_state == vehicle_status_s::ARMING_STATE_ARMED) {
		*mavlink_state = MAV_STATE_ACTIVE;

	} else if (status->arming_state == vehicle_status_s::ARMING_STATE_ARMED_ERROR) {
		*mavlink_state = MAV_STATE_CRITICAL;

	} else if (status->arming_state == vehicle_status_s::ARMING_STATE_STANDBY) {
		*mavlink_state = MAV_STATE_STANDBY;

	} else if (status->arming_state == vehicle_status_s::ARMING_STATE_REBOOT) {
		*mavlink_state = MAV_STATE_POWEROFF;

	} else {
		*mavlink_state = MAV_STATE_CRITICAL;
	}
}


class MavlinkStreamHeartbeat : public MavlinkStream
{
public:
	const char *get_name() const
	{
		return MavlinkStreamHeartbeat::get_name_static();
	}

	static const char *get_name_static()
	{
		return "HEARTBEAT";
	}

	uint8_t get_id()
	{
		return MAVLINK_MSG_ID_HEARTBEAT;
	}

	static MavlinkStream *new_instance(Mavlink *mavlink)
	{
		return new MavlinkStreamHeartbeat(mavlink);
	}

	unsigned get_size()
	{
		return MAVLINK_MSG_ID_HEARTBEAT_LEN + MAVLINK_NUM_NON_PAYLOAD_BYTES;
	}

	bool const_rate() {
		return true;
	}

private:
	MavlinkOrbSubscription *_status_sub;
	MavlinkOrbSubscription *_pos_sp_triplet_sub;

	/* do not allow top copying this class */
	MavlinkStreamHeartbeat(MavlinkStreamHeartbeat &);
	MavlinkStreamHeartbeat& operator = (const MavlinkStreamHeartbeat &);

protected:
	explicit MavlinkStreamHeartbeat(Mavlink *mavlink) : MavlinkStream(mavlink),
		_status_sub(_mavlink->add_orb_subscription(ORB_ID(vehicle_status))),
		_pos_sp_triplet_sub(_mavlink->add_orb_subscription(ORB_ID(position_setpoint_triplet)))
	{}

	void send(const hrt_abstime t)
	{
		struct vehicle_status_s status;
		struct position_setpoint_triplet_s pos_sp_triplet;

		/* always send the heartbeat, independent of the update status of the topics */
		if (!_status_sub->update(&status)) {
			/* if topic update failed fill it with defaults */
			memset(&status, 0, sizeof(status));
		}

		if (!_pos_sp_triplet_sub->update(&pos_sp_triplet)) {
			/* if topic update failed fill it with defaults */
			memset(&pos_sp_triplet, 0, sizeof(pos_sp_triplet));
		}

		mavlink_heartbeat_t msg;

		msg.base_mode = 0;
		msg.custom_mode = 0;
		get_mavlink_mode_state(&status, &pos_sp_triplet, &msg.system_status, &msg.base_mode, &msg.custom_mode);
		msg.type = _mavlink->get_system_type();
		msg.autopilot = MAV_AUTOPILOT_PX4;
		msg.mavlink_version = 3;

		_mavlink->send_message(MAVLINK_MSG_ID_HEARTBEAT, &msg);
	}
};

class MavlinkStreamStatustext : public MavlinkStream
{
public:
	const char *get_name() const
	{
		return MavlinkStreamStatustext::get_name_static();
	}

	static const char *get_name_static()
	{
		return "STATUSTEXT";
	}

	uint8_t get_id()
	{
		return MAVLINK_MSG_ID_STATUSTEXT;
	}

	static MavlinkStream *new_instance(Mavlink *mavlink)
	{
		return new MavlinkStreamStatustext(mavlink);
	}

	unsigned get_size() {
		return mavlink_logbuffer_is_empty(_mavlink->get_logbuffer()) ? 0 : (MAVLINK_MSG_ID_STATUSTEXT_LEN + MAVLINK_NUM_NON_PAYLOAD_BYTES);
	}

private:
	/* do not allow top copying this class */
	MavlinkStreamStatustext(MavlinkStreamStatustext &);
	MavlinkStreamStatustext& operator = (const MavlinkStreamStatustext &);
	FILE *fp = nullptr;
	unsigned write_err_count = 0;
	static const unsigned write_err_threshold = 5;

protected:
	explicit MavlinkStreamStatustext(Mavlink *mavlink) : MavlinkStream(mavlink)
	{}

	~MavlinkStreamStatustext() {
		if (fp) {
			fclose(fp);
		}
	}

	void send(const hrt_abstime t)
	{
		if (!mavlink_logbuffer_is_empty(_mavlink->get_logbuffer())) {
			struct mavlink_logmessage logmsg;
			int lb_ret = mavlink_logbuffer_read(_mavlink->get_logbuffer(), &logmsg);

			if (lb_ret == OK) {
				mavlink_statustext_t msg;

				msg.severity = logmsg.severity;
				strncpy(msg.text, logmsg.text, sizeof(msg.text));

				_mavlink->send_message(MAVLINK_MSG_ID_STATUSTEXT, &msg);

				/* write log messages in first instance to disk */
				if (_mavlink->get_instance_id() == 0) {
					if (fp) {
						if (EOF == fputs(msg.text, fp)) {
							write_err_count++;
						} else {
							write_err_count = 0;
						}

						if (write_err_count >= write_err_threshold) {
							(void)fclose(fp);
							fp = nullptr;
						} else {
							(void)fputs("\n", fp);
							(void)fsync(fileno(fp));
						}

					} else if (write_err_count < write_err_threshold) {
						/* string to hold the path to the log */
						char log_file_name[32] = "";
						char log_file_path[64] = "";

						timespec ts;
						clock_gettime(CLOCK_REALTIME, &ts);
						/* use GPS time for log file naming, e.g. /fs/microsd/2014-01-19/19_37_52.bin */
						time_t gps_time_sec = ts.tv_sec + (ts.tv_nsec / 1e9);
						struct tm tt;
						gmtime_r(&gps_time_sec, &tt);

						// XXX we do not want to interfere here with the SD log app
						strftime(log_file_name, sizeof(log_file_name), "msgs_%Y_%m_%d_%H_%M_%S.txt", &tt);
						snprintf(log_file_path, sizeof(log_file_path), "/fs/microsd/%s", log_file_name);
						fp = fopen(log_file_path, "ab");

						/* write first message */
						fputs(msg.text, fp);
						fputs("\n", fp);
					}
				}
			}
		}
	}
};

class MavlinkStreamCommandLong : public MavlinkStream
{
public:
	const char *get_name() const
	{
		return MavlinkStreamCommandLong::get_name_static();
	}

	static const char *get_name_static()
	{
		return "COMMAND_LONG";
	}

	uint8_t get_id()
	{
		return MAVLINK_MSG_ID_COMMAND_LONG;
	}

	static MavlinkStream *new_instance(Mavlink *mavlink)
	{
		return new MavlinkStreamCommandLong(mavlink);
	}

	unsigned get_size() {
		return 0;	// commands stream is not regular and not predictable
	}

private:
	MavlinkOrbSubscription *_cmd_sub;
	uint64_t _cmd_time;

	/* do not allow top copying this class */
	MavlinkStreamCommandLong(MavlinkStreamCommandLong &);
	MavlinkStreamCommandLong& operator = (const MavlinkStreamCommandLong &);

protected:
	explicit MavlinkStreamCommandLong(Mavlink *mavlink) : MavlinkStream(mavlink),
		_cmd_sub(_mavlink->add_orb_subscription(ORB_ID(vehicle_command))),
		_cmd_time(0)
	{}

	void send(const hrt_abstime t)
	{
		struct vehicle_command_s cmd;

		if (_cmd_sub->update(&_cmd_time, &cmd)) {
			/* only send commands for other systems/components */
			if (cmd.target_system != mavlink_system.sysid || cmd.target_component != mavlink_system.compid) {
				mavlink_command_long_t msg;

				msg.target_system = cmd.target_system;
				msg.target_component = cmd.target_component;
				msg.command = cmd.command;
				msg.confirmation = cmd.confirmation;
				msg.param1 = cmd.param1;
				msg.param2 = cmd.param2;
				msg.param3 = cmd.param3;
				msg.param4 = cmd.param4;
				msg.param5 = cmd.param5;
				msg.param6 = cmd.param6;
				msg.param7 = cmd.param7;

				_mavlink->send_message(MAVLINK_MSG_ID_COMMAND_LONG, &msg);
			}
		}
	}
};

class MavlinkStreamSysStatus : public MavlinkStream
{
public:
	const char *get_name() const
	{
		return MavlinkStreamSysStatus::get_name_static();
	}

	static const char *get_name_static()
	{
		return "SYS_STATUS";
	}

	uint8_t get_id()
	{
		return MAVLINK_MSG_ID_SYS_STATUS;
	}

	static MavlinkStream *new_instance(Mavlink *mavlink)
	{
		return new MavlinkStreamSysStatus(mavlink);
	}

	unsigned get_size()
	{
		return MAVLINK_MSG_ID_SYS_STATUS_LEN + MAVLINK_NUM_NON_PAYLOAD_BYTES;
	}

private:
	MavlinkOrbSubscription *_status_sub;

	/* do not allow top copying this class */
	MavlinkStreamSysStatus(MavlinkStreamSysStatus &);
	MavlinkStreamSysStatus& operator = (const MavlinkStreamSysStatus &);

protected:
	explicit MavlinkStreamSysStatus(Mavlink *mavlink) : MavlinkStream(mavlink),
		_status_sub(_mavlink->add_orb_subscription(ORB_ID(vehicle_status)))
	{}

	void send(const hrt_abstime t)
	{
		struct vehicle_status_s status;

		if (_status_sub->update(&status)) {
			mavlink_sys_status_t msg;

			msg.onboard_control_sensors_present = status.onboard_control_sensors_present;
			msg.onboard_control_sensors_enabled = status.onboard_control_sensors_enabled;
			msg.onboard_control_sensors_health = status.onboard_control_sensors_health;
			msg.load = status.load * 1000.0f;
			msg.voltage_battery = status.battery_voltage * 1000.0f;
			msg.current_battery = status.battery_current * 100.0f;
			msg.drop_rate_comm = status.drop_rate_comm;
			msg.errors_comm = status.errors_comm;
			msg.errors_count1 = status.errors_count1;
			msg.errors_count2 = status.errors_count2;
			msg.errors_count3 = status.errors_count3;
			msg.errors_count4 = status.errors_count4;
			msg.battery_remaining = status.battery_remaining * 100.0f;

			_mavlink->send_message(MAVLINK_MSG_ID_SYS_STATUS, &msg);
		}
	}
};


class MavlinkStreamHighresIMU : public MavlinkStream
{
public:
	const char *get_name() const
	{
		return MavlinkStreamHighresIMU::get_name_static();
	}

	static const char *get_name_static()
	{
		return "HIGHRES_IMU";
	}

	uint8_t get_id()
	{
		return MAVLINK_MSG_ID_HIGHRES_IMU;
	}

	static MavlinkStream *new_instance(Mavlink *mavlink)
	{
		return new MavlinkStreamHighresIMU(mavlink);
	}

	unsigned get_size()
	{
		return MAVLINK_MSG_ID_HIGHRES_IMU_LEN + MAVLINK_NUM_NON_PAYLOAD_BYTES;
	}

private:
	MavlinkOrbSubscription *_sensor_sub;
	uint64_t _sensor_time;

	uint64_t _accel_timestamp;
	uint64_t _gyro_timestamp;
	uint64_t _mag_timestamp;
	uint64_t _baro_timestamp;

	/* do not allow top copying this class */
	MavlinkStreamHighresIMU(MavlinkStreamHighresIMU &);
	MavlinkStreamHighresIMU& operator = (const MavlinkStreamHighresIMU &);

protected:
	explicit MavlinkStreamHighresIMU(Mavlink *mavlink) : MavlinkStream(mavlink),
		_sensor_sub(_mavlink->add_orb_subscription(ORB_ID(sensor_combined))),
		_sensor_time(0),
		_accel_timestamp(0),
		_gyro_timestamp(0),
		_mag_timestamp(0),
		_baro_timestamp(0)
	{}

	void send(const hrt_abstime t)
	{
		struct sensor_combined_s sensor;

		if (_sensor_sub->update(&_sensor_time, &sensor)) {
			uint16_t fields_updated = 0;

			if (_accel_timestamp != sensor.accelerometer_timestamp) {
				/* mark first three dimensions as changed */
				fields_updated |= (1 << 0) | (1 << 1) | (1 << 2);
				_accel_timestamp = sensor.accelerometer_timestamp;
			}

			if (_gyro_timestamp != sensor.timestamp) {
				/* mark second group dimensions as changed */
				fields_updated |= (1 << 3) | (1 << 4) | (1 << 5);
				_gyro_timestamp = sensor.timestamp;
			}

			if (_mag_timestamp != sensor.magnetometer_timestamp) {
				/* mark third group dimensions as changed */
				fields_updated |= (1 << 6) | (1 << 7) | (1 << 8);
				_mag_timestamp = sensor.magnetometer_timestamp;
			}

			if (_baro_timestamp != sensor.baro_timestamp) {
				/* mark last group dimensions as changed */
				fields_updated |= (1 << 9) | (1 << 11) | (1 << 12);
				_baro_timestamp = sensor.baro_timestamp;
			}

			mavlink_highres_imu_t msg;

			msg.time_usec = sensor.timestamp;
			msg.xacc = sensor.accelerometer_m_s2[0];
			msg.yacc = sensor.accelerometer_m_s2[1];
			msg.zacc = sensor.accelerometer_m_s2[2];
			msg.xgyro = sensor.gyro_rad_s[0];
			msg.ygyro = sensor.gyro_rad_s[1];
			msg.zgyro = sensor.gyro_rad_s[2];
			msg.xmag = sensor.magnetometer_ga[0];
			msg.ymag = sensor.magnetometer_ga[1];
			msg.zmag = sensor.magnetometer_ga[2];
			msg.abs_pressure = sensor.baro_pres_mbar;
			msg.diff_pressure = sensor.differential_pressure_pa;
			msg.pressure_alt = sensor.baro_alt_meter;
			msg.temperature = sensor.baro_temp_celcius;
			msg.fields_updated = fields_updated;

			_mavlink->send_message(MAVLINK_MSG_ID_HIGHRES_IMU, &msg);
		}
	}
};


class MavlinkStreamAttitude : public MavlinkStream
{
public:
	const char *get_name() const
	{
		return MavlinkStreamAttitude::get_name_static();
	}

	static const char *get_name_static()
	{
		return "ATTITUDE";
	}

	uint8_t get_id()
	{
		return MAVLINK_MSG_ID_ATTITUDE;
	}

	static MavlinkStream *new_instance(Mavlink *mavlink)
	{
		return new MavlinkStreamAttitude(mavlink);
	}

	unsigned get_size()
	{
		return MAVLINK_MSG_ID_ATTITUDE_LEN + MAVLINK_NUM_NON_PAYLOAD_BYTES;
	}

private:
	MavlinkOrbSubscription *_att_sub;
	uint64_t _att_time;

	/* do not allow top copying this class */
	MavlinkStreamAttitude(MavlinkStreamAttitude &);
	MavlinkStreamAttitude& operator = (const MavlinkStreamAttitude &);


protected:
	explicit MavlinkStreamAttitude(Mavlink *mavlink) : MavlinkStream(mavlink),
		_att_sub(_mavlink->add_orb_subscription(ORB_ID(vehicle_attitude))),
		_att_time(0)
	{}

	void send(const hrt_abstime t)
	{
		struct vehicle_attitude_s att;

		if (_att_sub->update(&_att_time, &att)) {
			mavlink_attitude_t msg;

			msg.time_boot_ms = att.timestamp / 1000;
			msg.roll = att.roll;
			msg.pitch = att.pitch;
			msg.yaw = att.yaw;
			msg.rollspeed = att.rollspeed;
			msg.pitchspeed = att.pitchspeed;
			msg.yawspeed = att.yawspeed;

			_mavlink->send_message(MAVLINK_MSG_ID_ATTITUDE, &msg);
		}
	}
};


class MavlinkStreamAttitudeQuaternion : public MavlinkStream
{
public:
	const char *get_name() const
	{
		return MavlinkStreamAttitudeQuaternion::get_name_static();
	}

	static const char *get_name_static()
	{
		return "ATTITUDE_QUATERNION";
	}

	uint8_t get_id()
	{
		return MAVLINK_MSG_ID_ATTITUDE_QUATERNION;
	}

	static MavlinkStream *new_instance(Mavlink *mavlink)
	{
		return new MavlinkStreamAttitudeQuaternion(mavlink);
	}

	unsigned get_size()
	{
		return MAVLINK_MSG_ID_ATTITUDE_QUATERNION_LEN + MAVLINK_NUM_NON_PAYLOAD_BYTES;
	}

private:
	MavlinkOrbSubscription *_att_sub;
	uint64_t _att_time;

	/* do not allow top copying this class */
	MavlinkStreamAttitudeQuaternion(MavlinkStreamAttitudeQuaternion &);
	MavlinkStreamAttitudeQuaternion& operator = (const MavlinkStreamAttitudeQuaternion &);

protected:
	explicit MavlinkStreamAttitudeQuaternion(Mavlink *mavlink) : MavlinkStream(mavlink),
		_att_sub(_mavlink->add_orb_subscription(ORB_ID(vehicle_attitude))),
		_att_time(0)
	{}

	void send(const hrt_abstime t)
	{
		struct vehicle_attitude_s att;

		if (_att_sub->update(&_att_time, &att)) {
			mavlink_attitude_quaternion_t msg;

			msg.time_boot_ms = att.timestamp / 1000;
			msg.q1 = att.q[0];
			msg.q2 = att.q[1];
			msg.q3 = att.q[2];
			msg.q4 = att.q[3];
			msg.rollspeed = att.rollspeed;
			msg.pitchspeed = att.pitchspeed;
			msg.yawspeed = att.yawspeed;

			_mavlink->send_message(MAVLINK_MSG_ID_ATTITUDE_QUATERNION, &msg);
		}
	}
};


class MavlinkStreamVFRHUD : public MavlinkStream
{
public:

	const char *get_name() const
	{
		return MavlinkStreamVFRHUD::get_name_static();
	}

	static const char *get_name_static()
	{
		return "VFR_HUD";
	}

	uint8_t get_id()
	{
		return MAVLINK_MSG_ID_VFR_HUD;
	}

	static MavlinkStream *new_instance(Mavlink *mavlink)
	{
		return new MavlinkStreamVFRHUD(mavlink);
	}

	unsigned get_size()
	{
		return MAVLINK_MSG_ID_VFR_HUD_LEN + MAVLINK_NUM_NON_PAYLOAD_BYTES;
	}

private:
	MavlinkOrbSubscription *_att_sub;
	uint64_t _att_time;

	MavlinkOrbSubscription *_pos_sub;
	uint64_t _pos_time;

	MavlinkOrbSubscription *_armed_sub;
	uint64_t _armed_time;

	MavlinkOrbSubscription *_act_sub;
	uint64_t _act_time;

	MavlinkOrbSubscription *_airspeed_sub;
	uint64_t _airspeed_time;

	/* do not allow top copying this class */
	MavlinkStreamVFRHUD(MavlinkStreamVFRHUD &);
	MavlinkStreamVFRHUD& operator = (const MavlinkStreamVFRHUD &);

protected:
	explicit MavlinkStreamVFRHUD(Mavlink *mavlink) : MavlinkStream(mavlink),
		_att_sub(_mavlink->add_orb_subscription(ORB_ID(vehicle_attitude))),
		_att_time(0),
		_pos_sub(_mavlink->add_orb_subscription(ORB_ID(vehicle_global_position))),
		_pos_time(0),
		_armed_sub(_mavlink->add_orb_subscription(ORB_ID(actuator_armed))),
		_armed_time(0),
		_act_sub(_mavlink->add_orb_subscription(ORB_ID(actuator_controls_0))),
		_act_time(0),
		_airspeed_sub(_mavlink->add_orb_subscription(ORB_ID(airspeed))),
		_airspeed_time(0)
	{}

	void send(const hrt_abstime t)
	{
		struct vehicle_attitude_s att;
		struct vehicle_global_position_s pos;
		struct actuator_armed_s armed;
		struct actuator_controls_s act;
		struct airspeed_s airspeed;

		bool updated = _att_sub->update(&_att_time, &att);
		updated |= _pos_sub->update(&_pos_time, &pos);
		updated |= _armed_sub->update(&_armed_time, &armed);
		updated |= _act_sub->update(&_act_time, &act);
		updated |= _airspeed_sub->update(&_airspeed_time, &airspeed);

		if (updated) {
			mavlink_vfr_hud_t msg;

			msg.airspeed = airspeed.true_airspeed_m_s;
			msg.groundspeed = sqrtf(pos.vel_n * pos.vel_n + pos.vel_e * pos.vel_e);
			msg.heading = _wrap_2pi(att.yaw) * M_RAD_TO_DEG_F;
			msg.throttle = armed.armed ? act.control[3] * 100.0f : 0.0f;
			msg.alt = pos.alt;
			msg.climb = -pos.vel_d;

			_mavlink->send_message(MAVLINK_MSG_ID_VFR_HUD, &msg);
		}
	}
};


class MavlinkStreamGPSRawInt : public MavlinkStream
{
public:
	const char *get_name() const
	{
		return MavlinkStreamGPSRawInt::get_name_static();
	}

	static const char *get_name_static()
	{
		return "GPS_RAW_INT";
	}

	uint8_t get_id()
	{
		return MAVLINK_MSG_ID_GPS_RAW_INT;
	}

	static MavlinkStream *new_instance(Mavlink *mavlink)
	{
		return new MavlinkStreamGPSRawInt(mavlink);
	}

	unsigned get_size()
	{
		return MAVLINK_MSG_ID_GPS_RAW_INT_LEN + MAVLINK_NUM_NON_PAYLOAD_BYTES;
	}

private:
	MavlinkOrbSubscription *_gps_sub;
	uint64_t _gps_time;

	/* do not allow top copying this class */
	MavlinkStreamGPSRawInt(MavlinkStreamGPSRawInt &);
	MavlinkStreamGPSRawInt& operator = (const MavlinkStreamGPSRawInt &);

protected:
	explicit MavlinkStreamGPSRawInt(Mavlink *mavlink) : MavlinkStream(mavlink),
		_gps_sub(_mavlink->add_orb_subscription(ORB_ID(vehicle_gps_position))),
		_gps_time(0)
	{}

	void send(const hrt_abstime t)
	{
		struct vehicle_gps_position_s gps;

		if (_gps_sub->update(&_gps_time, &gps)) {
			mavlink_gps_raw_int_t msg;

			msg.time_usec = gps.timestamp_position;
			msg.fix_type = gps.fix_type;
			msg.lat = gps.lat;
			msg.lon = gps.lon;
			msg.alt = gps.alt;
			msg.eph = cm_uint16_from_m_float(gps.eph);
			msg.epv = cm_uint16_from_m_float(gps.epv);
			msg.vel = cm_uint16_from_m_float(gps.vel_m_s),
			msg.cog = _wrap_2pi(gps.cog_rad) * M_RAD_TO_DEG_F * 1e2f,
			msg.satellites_visible = gps.satellites_used;

			_mavlink->send_message(MAVLINK_MSG_ID_GPS_RAW_INT, &msg);
		}
	}
};

class MavlinkStreamSystemTime : public MavlinkStream
{
public:
	const char *get_name() const {
		return MavlinkStreamSystemTime::get_name_static();
	}

	static const char *get_name_static() {
		return "SYSTEM_TIME";
	}

	uint8_t get_id() {
		return MAVLINK_MSG_ID_SYSTEM_TIME;
	}

	static MavlinkStream *new_instance(Mavlink *mavlink) {
		return new MavlinkStreamSystemTime(mavlink);
	}

	unsigned get_size() {
		return MAVLINK_MSG_ID_SYSTEM_TIME_LEN + MAVLINK_NUM_NON_PAYLOAD_BYTES;
	}

private:
	/* do not allow top copying this class */
	MavlinkStreamSystemTime(MavlinkStreamSystemTime &);
	MavlinkStreamSystemTime &operator = (const MavlinkStreamSystemTime &);

protected:
	explicit MavlinkStreamSystemTime(Mavlink *mavlink) : MavlinkStream(mavlink)
	{}

	void send(const hrt_abstime t) {
		mavlink_system_time_t msg;
		timespec tv;

		clock_gettime(CLOCK_REALTIME, &tv);

		msg.time_boot_ms = hrt_absolute_time() / 1000;
		msg.time_unix_usec = (uint64_t)tv.tv_sec * 1000000 + tv.tv_nsec / 1000;

		_mavlink->send_message(MAVLINK_MSG_ID_SYSTEM_TIME, &msg);
	}
};

class MavlinkStreamTimesync : public MavlinkStream
{
public:
	const char *get_name() const {
		return MavlinkStreamTimesync::get_name_static();
	}

	static const char *get_name_static() {
		return "TIMESYNC";
	}

	uint8_t get_id() {
		return MAVLINK_MSG_ID_TIMESYNC;
	}

	static MavlinkStream *new_instance(Mavlink *mavlink) {
		return new MavlinkStreamTimesync(mavlink);
	}

	unsigned get_size() {
		return MAVLINK_MSG_ID_TIMESYNC_LEN + MAVLINK_NUM_NON_PAYLOAD_BYTES;
	}

private:
	/* do not allow top copying this class */
	MavlinkStreamTimesync(MavlinkStreamTimesync &);
	MavlinkStreamTimesync &operator = (const MavlinkStreamTimesync &);

protected:
	explicit MavlinkStreamTimesync(Mavlink *mavlink) : MavlinkStream(mavlink)
	{}

	void send(const hrt_abstime t) {
		mavlink_timesync_t msg;

		msg.tc1 = 0;
		msg.ts1 = hrt_absolute_time() * 1000; // boot time in nanoseconds

		_mavlink->send_message(MAVLINK_MSG_ID_TIMESYNC, &msg);
	}
};

class MavlinkStreamGlobalPositionInt : public MavlinkStream
{
public:
	const char *get_name() const
	{
		return MavlinkStreamGlobalPositionInt::get_name_static();
	}

	static const char *get_name_static()
	{
		return "GLOBAL_POSITION_INT";
	}

	uint8_t get_id()
	{
		return MAVLINK_MSG_ID_GLOBAL_POSITION_INT;
	}

	static MavlinkStream *new_instance(Mavlink *mavlink)
	{
		return new MavlinkStreamGlobalPositionInt(mavlink);
	}

	unsigned get_size()
	{
		return MAVLINK_MSG_ID_GLOBAL_POSITION_INT_LEN + MAVLINK_NUM_NON_PAYLOAD_BYTES;
	}

private:
	MavlinkOrbSubscription *_pos_sub;
	uint64_t _pos_time;

	MavlinkOrbSubscription *_home_sub;
	uint64_t _home_time;

	/* do not allow top copying this class */
	MavlinkStreamGlobalPositionInt(MavlinkStreamGlobalPositionInt &);
	MavlinkStreamGlobalPositionInt& operator = (const MavlinkStreamGlobalPositionInt &);

protected:
	explicit MavlinkStreamGlobalPositionInt(Mavlink *mavlink) : MavlinkStream(mavlink),
		_pos_sub(_mavlink->add_orb_subscription(ORB_ID(vehicle_global_position))),
		_pos_time(0),
		_home_sub(_mavlink->add_orb_subscription(ORB_ID(home_position))),
		_home_time(0)
	{}

	void send(const hrt_abstime t)
	{
		struct vehicle_global_position_s pos;
		struct home_position_s home;

		bool updated = _pos_sub->update(&_pos_time, &pos);
		updated |= _home_sub->update(&_home_time, &home);

		if (updated) {
			mavlink_global_position_int_t msg;

			msg.time_boot_ms = pos.timestamp / 1000;
			msg.lat = pos.lat * 1e7;
			msg.lon = pos.lon * 1e7;
			msg.alt = pos.alt * 1000.0f;
			msg.relative_alt = (pos.alt - home.alt) * 1000.0f;
			msg.vx = pos.vel_n * 100.0f;
			msg.vy = pos.vel_e * 100.0f;
			msg.vz = pos.vel_d * 100.0f;
			msg.hdg = _wrap_2pi(pos.yaw) * M_RAD_TO_DEG_F * 100.0f;

			_mavlink->send_message(MAVLINK_MSG_ID_GLOBAL_POSITION_INT, &msg);
		}
	}
};


class MavlinkStreamLocalPositionNED : public MavlinkStream
{
public:
	const char *get_name() const
	{
		return MavlinkStreamLocalPositionNED::get_name_static();
	}

	static const char *get_name_static()
	{
		return "LOCAL_POSITION_NED";
	}

	uint8_t get_id()
	{
		return MAVLINK_MSG_ID_LOCAL_POSITION_NED;
	}

	static MavlinkStream *new_instance(Mavlink *mavlink)
	{
		return new MavlinkStreamLocalPositionNED(mavlink);
	}

	unsigned get_size()
	{
		return MAVLINK_MSG_ID_LOCAL_POSITION_NED_LEN + MAVLINK_NUM_NON_PAYLOAD_BYTES;
	}

private:
	MavlinkOrbSubscription *_pos_sub;
	uint64_t _pos_time;

	/* do not allow top copying this class */
	MavlinkStreamLocalPositionNED(MavlinkStreamLocalPositionNED &);
	MavlinkStreamLocalPositionNED& operator = (const MavlinkStreamLocalPositionNED &);

protected:
	explicit MavlinkStreamLocalPositionNED(Mavlink *mavlink) : MavlinkStream(mavlink),
		_pos_sub(_mavlink->add_orb_subscription(ORB_ID(vehicle_local_position))),
		_pos_time(0)
	{}

	void send(const hrt_abstime t)
	{
		struct vehicle_local_position_s pos;

		if (_pos_sub->update(&_pos_time, &pos)) {
			mavlink_local_position_ned_t msg;

			msg.time_boot_ms = pos.timestamp / 1000;
			msg.x = pos.x;
			msg.y = pos.y;
			msg.z = pos.z;
			msg.vx = pos.vx;
			msg.vy = pos.vy;
			msg.vz = pos.vz;

			_mavlink->send_message(MAVLINK_MSG_ID_LOCAL_POSITION_NED, &msg);
		}
	}
};


class MavlinkStreamViconPositionEstimate : public MavlinkStream
{
public:
	const char *get_name() const
	{
		return MavlinkStreamViconPositionEstimate::get_name_static();
	}

	static const char *get_name_static()
	{
		return "VICON_POSITION_ESTIMATE";
	}

	uint8_t get_id()
	{
		return MAVLINK_MSG_ID_VICON_POSITION_ESTIMATE;
	}

	static MavlinkStream *new_instance(Mavlink *mavlink)
	{
		return new MavlinkStreamViconPositionEstimate(mavlink);
	}

	unsigned get_size()
	{
		return MAVLINK_MSG_ID_VICON_POSITION_ESTIMATE_LEN + MAVLINK_NUM_NON_PAYLOAD_BYTES;
	}

private:
	MavlinkOrbSubscription *_pos_sub;
	uint64_t _pos_time;

	/* do not allow top copying this class */
	MavlinkStreamViconPositionEstimate(MavlinkStreamViconPositionEstimate &);
	MavlinkStreamViconPositionEstimate& operator = (const MavlinkStreamViconPositionEstimate &);

protected:
	explicit MavlinkStreamViconPositionEstimate(Mavlink *mavlink) : MavlinkStream(mavlink),
		_pos_sub(_mavlink->add_orb_subscription(ORB_ID(vehicle_vicon_position))),
		_pos_time(0)
	{}

	void send(const hrt_abstime t)
	{
		struct vehicle_vicon_position_s pos;

		if (_pos_sub->update(&_pos_time, &pos)) {
			mavlink_vicon_position_estimate_t msg;

			msg.usec = pos.timestamp;
			msg.x = pos.x;
			msg.y = pos.y;
			msg.z = pos.z;
			msg.roll = pos.roll;
			msg.pitch = pos.pitch;
			msg.yaw = pos.yaw;

			_mavlink->send_message(MAVLINK_MSG_ID_VICON_POSITION_ESTIMATE, &msg);
		}
	}
};


class MavlinkStreamGPSGlobalOrigin : public MavlinkStream
{
public:
	const char *get_name() const
	{
		return MavlinkStreamGPSGlobalOrigin::get_name_static();
	}

	static const char *get_name_static()
	{
		return "GPS_GLOBAL_ORIGIN";
	}

	uint8_t get_id()
	{
		return MAVLINK_MSG_ID_GPS_GLOBAL_ORIGIN;
	}

	static MavlinkStream *new_instance(Mavlink *mavlink)
	{
		return new MavlinkStreamGPSGlobalOrigin(mavlink);
	}

	unsigned get_size()
	{
		return _home_sub->is_published() ? (MAVLINK_MSG_ID_GPS_GLOBAL_ORIGIN_LEN + MAVLINK_NUM_NON_PAYLOAD_BYTES) : 0;
	}

private:
	MavlinkOrbSubscription *_home_sub;

	/* do not allow top copying this class */
	MavlinkStreamGPSGlobalOrigin(MavlinkStreamGPSGlobalOrigin &);
	MavlinkStreamGPSGlobalOrigin& operator = (const MavlinkStreamGPSGlobalOrigin &);

protected:
	explicit MavlinkStreamGPSGlobalOrigin(Mavlink *mavlink) : MavlinkStream(mavlink),
		_home_sub(_mavlink->add_orb_subscription(ORB_ID(home_position)))
	{}

	void send(const hrt_abstime t)
	{
		/* we're sending the GPS home periodically to ensure the
		 * the GCS does pick it up at one point */
		if (_home_sub->is_published()) {
			struct home_position_s home;

			if (_home_sub->update(&home)) {
				mavlink_gps_global_origin_t msg;

				msg.latitude = home.lat * 1e7;
				msg.longitude = home.lon * 1e7;
				msg.altitude = home.alt * 1e3f;

				_mavlink->send_message(MAVLINK_MSG_ID_GPS_GLOBAL_ORIGIN, &msg);
			}
		}
	}
};


template <int N>
class MavlinkStreamServoOutputRaw : public MavlinkStream
{
public:
	const char *get_name() const
	{
		return MavlinkStreamServoOutputRaw<N>::get_name_static();
	}

	uint8_t get_id()
	{
		return MAVLINK_MSG_ID_SERVO_OUTPUT_RAW;
	}

	static const char *get_name_static()
	{
		switch (N) {
			case 0:
			return "SERVO_OUTPUT_RAW_0";

			case 1:
			return "SERVO_OUTPUT_RAW_1";

			case 2:
			return "SERVO_OUTPUT_RAW_2";

			case 3:
			return "SERVO_OUTPUT_RAW_3";
		}
	}

	static MavlinkStream *new_instance(Mavlink *mavlink)
	{
		return new MavlinkStreamServoOutputRaw<N>(mavlink);
	}

	unsigned get_size()
	{
		return MAVLINK_MSG_ID_SERVO_OUTPUT_RAW_LEN + MAVLINK_NUM_NON_PAYLOAD_BYTES;
	}

private:
	MavlinkOrbSubscription *_act_sub;
	uint64_t _act_time;

	/* do not allow top copying this class */
	MavlinkStreamServoOutputRaw(MavlinkStreamServoOutputRaw &);
	MavlinkStreamServoOutputRaw& operator = (const MavlinkStreamServoOutputRaw &);

protected:
	explicit MavlinkStreamServoOutputRaw(Mavlink *mavlink) : MavlinkStream(mavlink),
		_act_sub(nullptr),
		_act_time(0)
	{
		_act_sub = _mavlink->add_orb_subscription(ORB_ID(actuator_outputs), N);
	}

	void send(const hrt_abstime t)
	{
		struct actuator_outputs_s act;

		if (_act_sub->update(&_act_time, &act)) {
			mavlink_servo_output_raw_t msg;

			msg.time_usec = act.timestamp;
			msg.port = N;
			msg.servo1_raw = act.output[0];
			msg.servo2_raw = act.output[1];
			msg.servo3_raw = act.output[2];
			msg.servo4_raw = act.output[3];
			msg.servo5_raw = act.output[4];
			msg.servo6_raw = act.output[5];
			msg.servo7_raw = act.output[6];
			msg.servo8_raw = act.output[7];

			_mavlink->send_message(MAVLINK_MSG_ID_SERVO_OUTPUT_RAW, &msg);
		}
	}
};


class MavlinkStreamHILControls : public MavlinkStream
{
public:
	const char *get_name() const
	{
		return MavlinkStreamHILControls::get_name_static();
	}

	static const char *get_name_static()
	{
		return "HIL_CONTROLS";
	}

	uint8_t get_id()
	{
		return MAVLINK_MSG_ID_HIL_CONTROLS;
	}

	static MavlinkStream *new_instance(Mavlink *mavlink)
	{
		return new MavlinkStreamHILControls(mavlink);
	}

	unsigned get_size()
	{
		return MAVLINK_MSG_ID_HIL_CONTROLS_LEN + MAVLINK_NUM_NON_PAYLOAD_BYTES;
	}

private:
	MavlinkOrbSubscription *_status_sub;
	uint64_t _status_time;

	MavlinkOrbSubscription *_pos_sp_triplet_sub;
	uint64_t _pos_sp_triplet_time;

	MavlinkOrbSubscription *_act_sub;
	uint64_t _act_time;

	/* do not allow top copying this class */
	MavlinkStreamHILControls(MavlinkStreamHILControls &);
	MavlinkStreamHILControls& operator = (const MavlinkStreamHILControls &);

protected:
	explicit MavlinkStreamHILControls(Mavlink *mavlink) : MavlinkStream(mavlink),
		_status_sub(_mavlink->add_orb_subscription(ORB_ID(vehicle_status))),
		_status_time(0),
		_pos_sp_triplet_sub(_mavlink->add_orb_subscription(ORB_ID(position_setpoint_triplet))),
		_pos_sp_triplet_time(0),
		_act_sub(_mavlink->add_orb_subscription(ORB_ID(actuator_outputs))),
		_act_time(0)
	{}

	void send(const hrt_abstime t)
	{
		struct vehicle_status_s status;
		struct position_setpoint_triplet_s pos_sp_triplet;
		struct actuator_outputs_s act;

		bool updated = _act_sub->update(&_act_time, &act);
		updated |= _pos_sp_triplet_sub->update(&_pos_sp_triplet_time, &pos_sp_triplet);
		updated |= _status_sub->update(&_status_time, &status);

		if (updated && (status.arming_state == vehicle_status_s::ARMING_STATE_ARMED)) {
			/* translate the current syste state to mavlink state and mode */
			uint8_t mavlink_state;
			uint8_t mavlink_base_mode;
			uint32_t mavlink_custom_mode;
			get_mavlink_mode_state(&status, &pos_sp_triplet, &mavlink_state, &mavlink_base_mode, &mavlink_custom_mode);

			float out[8];

			const float pwm_center = (PWM_HIGHEST_MAX + PWM_LOWEST_MIN) / 2;

			unsigned system_type = _mavlink->get_system_type();

			/* scale outputs depending on system type */
			if (system_type == MAV_TYPE_QUADROTOR ||
				system_type == MAV_TYPE_HEXAROTOR ||
				system_type == MAV_TYPE_OCTOROTOR ||
				system_type == MAV_TYPE_VTOL_DUOROTOR ||
				system_type == MAV_TYPE_VTOL_QUADROTOR) {

				/* multirotors: set number of rotor outputs depending on type */

				unsigned n;

				switch (system_type) {
				case MAV_TYPE_QUADROTOR:
					n = 4;
					break;

				case MAV_TYPE_HEXAROTOR:
					n = 6;
					break;

				case MAV_TYPE_VTOL_DUOROTOR:
					n = 2;
					break;

				case MAV_TYPE_VTOL_QUADROTOR:
					n = 4;
					break;

				default:
					n = 8;
					break;
				}

				for (unsigned i = 0; i < 8; i++) {
					if (act.output[i] > PWM_LOWEST_MIN / 2) {
						if (i < n) {
							/* scale PWM out 900..2100 us to 0..1 for rotors */
							out[i] = (act.output[i] - PWM_LOWEST_MIN) / (PWM_HIGHEST_MAX - PWM_LOWEST_MIN);

						} else {
							/* scale PWM out 900..2100 us to -1..1 for other channels */
							out[i] = (act.output[i] - pwm_center) / ((PWM_HIGHEST_MAX - PWM_LOWEST_MIN) / 2);
						}

					} else {
						/* send 0 when disarmed and for disabled channels */
						out[i] = 0.0f;
					}
				}

			} else {
				/* fixed wing: scale throttle to 0..1 and other channels to -1..1 */

				for (unsigned i = 0; i < 8; i++) {
					if (act.output[i] > PWM_LOWEST_MIN / 2) {
						if (i != 3) {
							/* scale PWM out 900..2100 us to -1..1 for normal channels */
							out[i] = (act.output[i] - pwm_center) / ((PWM_HIGHEST_MAX - PWM_LOWEST_MIN) / 2);

						} else {
							/* scale PWM out 900..2100 us to 0..1 for throttle */
							out[i] = (act.output[i] - PWM_LOWEST_MIN) / (PWM_HIGHEST_MAX - PWM_LOWEST_MIN);
						}

					} else {
						/* set 0 for disabled channels */
						out[i] = 0.0f;
					}
				}
			}

			mavlink_hil_controls_t msg;

			msg.time_usec = hrt_absolute_time();
			msg.roll_ailerons = out[0];
			msg.pitch_elevator = out[1];
			msg.yaw_rudder = out[2];
			msg.throttle = out[3];
			msg.aux1 = out[4];
			msg.aux2 = out[5];
			msg.aux3 = out[6];
			msg.aux4 = out[7];
			msg.mode = mavlink_base_mode;
			msg.nav_mode = 0;

			_mavlink->send_message(MAVLINK_MSG_ID_HIL_CONTROLS, &msg);
		}
	}
};


class MavlinkStreamPositionTargetGlobalInt : public MavlinkStream
{
public:
	const char *get_name() const
	{
		return MavlinkStreamPositionTargetGlobalInt::get_name_static();
	}

	static const char *get_name_static()
	{
		return "POSITION_TARGET_GLOBAL_INT";
	}

	uint8_t get_id()
	{
		return MAVLINK_MSG_ID_POSITION_TARGET_GLOBAL_INT;
	}

	static MavlinkStream *new_instance(Mavlink *mavlink)
	{
		return new MavlinkStreamPositionTargetGlobalInt(mavlink);
	}

	unsigned get_size()
	{
		return MAVLINK_MSG_ID_POSITION_TARGET_GLOBAL_INT_LEN + MAVLINK_NUM_NON_PAYLOAD_BYTES;
	}

private:
	MavlinkOrbSubscription *_pos_sp_triplet_sub;

	/* do not allow top copying this class */
	MavlinkStreamPositionTargetGlobalInt(MavlinkStreamPositionTargetGlobalInt &);
	MavlinkStreamPositionTargetGlobalInt& operator = (const MavlinkStreamPositionTargetGlobalInt &);

protected:
	explicit MavlinkStreamPositionTargetGlobalInt(Mavlink *mavlink) : MavlinkStream(mavlink),
		_pos_sp_triplet_sub(_mavlink->add_orb_subscription(ORB_ID(position_setpoint_triplet)))
	{}

	void send(const hrt_abstime t)
	{
		struct position_setpoint_triplet_s pos_sp_triplet;

		if (_pos_sp_triplet_sub->update(&pos_sp_triplet)) {
			mavlink_position_target_global_int_t msg{};

			msg.time_boot_ms = hrt_absolute_time()/1000;
			msg.coordinate_frame = MAV_FRAME_GLOBAL;
			msg.lat_int = pos_sp_triplet.current.lat * 1e7;
			msg.lon_int = pos_sp_triplet.current.lon * 1e7;
			msg.alt = pos_sp_triplet.current.alt;

			_mavlink->send_message(MAVLINK_MSG_ID_POSITION_TARGET_GLOBAL_INT, &msg);
		}
	}
};


class MavlinkStreamLocalPositionSetpoint : public MavlinkStream
{
public:
	const char *get_name() const
	{
		return MavlinkStreamLocalPositionSetpoint::get_name_static();
	}

	static const char *get_name_static()
	{
		return "POSITION_TARGET_LOCAL_NED";
	}

	uint8_t get_id()
	{
		return MAVLINK_MSG_ID_POSITION_TARGET_LOCAL_NED;
	}

	static MavlinkStream *new_instance(Mavlink *mavlink)
	{
		return new MavlinkStreamLocalPositionSetpoint(mavlink);
	}

	unsigned get_size()
	{
		return MAVLINK_MSG_ID_POSITION_TARGET_LOCAL_NED_LEN + MAVLINK_NUM_NON_PAYLOAD_BYTES;
	}

private:
	MavlinkOrbSubscription *_pos_sp_sub;
	uint64_t _pos_sp_time;

	/* do not allow top copying this class */
	MavlinkStreamLocalPositionSetpoint(MavlinkStreamLocalPositionSetpoint &);
	MavlinkStreamLocalPositionSetpoint& operator = (const MavlinkStreamLocalPositionSetpoint &);

protected:
	explicit MavlinkStreamLocalPositionSetpoint(Mavlink *mavlink) : MavlinkStream(mavlink),
		_pos_sp_sub(_mavlink->add_orb_subscription(ORB_ID(vehicle_local_position_setpoint))),
		_pos_sp_time(0)
	{}

	void send(const hrt_abstime t)
	{
		struct vehicle_local_position_setpoint_s pos_sp;

		if (_pos_sp_sub->update(&_pos_sp_time, &pos_sp)) {
			mavlink_position_target_local_ned_t msg{};

			msg.time_boot_ms = pos_sp.timestamp / 1000;
			msg.coordinate_frame = MAV_FRAME_LOCAL_NED;
			msg.x = pos_sp.x;
			msg.y = pos_sp.y;
			msg.z = pos_sp.z;

			_mavlink->send_message(MAVLINK_MSG_ID_POSITION_TARGET_LOCAL_NED, &msg);
		}
	}
};


class MavlinkStreamAttitudeTarget : public MavlinkStream
{
public:
	const char *get_name() const
	{
		return MavlinkStreamAttitudeTarget::get_name_static();
	}

	static const char *get_name_static()
	{
		return "ATTITUDE_TARGET";
	}

	uint8_t get_id()
	{
		return MAVLINK_MSG_ID_ATTITUDE_TARGET;
	}

	static MavlinkStream *new_instance(Mavlink *mavlink)
	{
		return new MavlinkStreamAttitudeTarget(mavlink);
	}

	unsigned get_size()
	{
		return MAVLINK_MSG_ID_ATTITUDE_TARGET_LEN + MAVLINK_NUM_NON_PAYLOAD_BYTES;
	}

private:
	MavlinkOrbSubscription *_att_sp_sub;
	MavlinkOrbSubscription *_att_rates_sp_sub;
	uint64_t _att_sp_time;
	uint64_t _att_rates_sp_time;

	/* do not allow top copying this class */
	MavlinkStreamAttitudeTarget(MavlinkStreamAttitudeTarget &);
	MavlinkStreamAttitudeTarget& operator = (const MavlinkStreamAttitudeTarget &);

protected:
	explicit MavlinkStreamAttitudeTarget(Mavlink *mavlink) : MavlinkStream(mavlink),
		_att_sp_sub(_mavlink->add_orb_subscription(ORB_ID(vehicle_attitude_setpoint))),
		_att_rates_sp_sub(_mavlink->add_orb_subscription(ORB_ID(vehicle_rates_setpoint))),
		_att_sp_time(0),
		_att_rates_sp_time(0)
	{}

	void send(const hrt_abstime t)
	{
		struct vehicle_attitude_setpoint_s att_sp;

		if (_att_sp_sub->update(&_att_sp_time, &att_sp)) {

			struct vehicle_rates_setpoint_s att_rates_sp;
			(void)_att_rates_sp_sub->update(&_att_rates_sp_time, &att_rates_sp);

			mavlink_attitude_target_t msg{};

			msg.time_boot_ms = att_sp.timestamp / 1000;
			mavlink_euler_to_quaternion(att_sp.roll_body, att_sp.pitch_body, att_sp.yaw_body, msg.q);

			msg.body_roll_rate = att_rates_sp.roll;
			msg.body_pitch_rate = att_rates_sp.pitch;
			msg.body_yaw_rate = att_rates_sp.yaw;

			msg.thrust = att_sp.thrust;

			_mavlink->send_message(MAVLINK_MSG_ID_ATTITUDE_TARGET, &msg);
		}
	}
};


class MavlinkStreamRCChannelsRaw : public MavlinkStream
{
public:
	const char *get_name() const
	{
		return MavlinkStreamRCChannelsRaw::get_name_static();
	}

	static const char *get_name_static()
	{
		return "RC_CHANNELS_RAW";
	}

	uint8_t get_id()
	{
		return MAVLINK_MSG_ID_RC_CHANNELS_RAW;
	}

	static MavlinkStream *new_instance(Mavlink *mavlink)
	{
		return new MavlinkStreamRCChannelsRaw(mavlink);
	}

	unsigned get_size()
	{
		return _rc_sub->is_published() ? ((RC_INPUT_MAX_CHANNELS / 8) * (MAVLINK_MSG_ID_RC_CHANNELS_RAW_LEN + MAVLINK_NUM_NON_PAYLOAD_BYTES) +
				MAVLINK_MSG_ID_RC_CHANNELS_LEN + MAVLINK_NUM_NON_PAYLOAD_BYTES) : 0;
	}

private:
	MavlinkOrbSubscription *_rc_sub;
	uint64_t _rc_time;

	/* do not allow top copying this class */
	MavlinkStreamRCChannelsRaw(MavlinkStreamRCChannelsRaw &);
	MavlinkStreamRCChannelsRaw& operator = (const MavlinkStreamRCChannelsRaw &);

protected:
	explicit MavlinkStreamRCChannelsRaw(Mavlink *mavlink) : MavlinkStream(mavlink),
		_rc_sub(_mavlink->add_orb_subscription(ORB_ID(input_rc))),
		_rc_time(0)
	{}

	void send(const hrt_abstime t)
	{
		struct rc_input_values rc;

		if (_rc_sub->update(&_rc_time, &rc)) {
			const unsigned port_width = 8;

			/* deprecated message (but still needed for compatibility!) */
			for (unsigned i = 0; (i * port_width) < rc.channel_count; i++) {
				/* channels are sent in MAVLink main loop at a fixed interval */
				mavlink_rc_channels_raw_t msg;

				msg.time_boot_ms = rc.timestamp_publication / 1000;
				msg.port = i;
				msg.chan1_raw = (rc.channel_count > (i * port_width) + 0) ? rc.values[(i * port_width) + 0] : UINT16_MAX;
				msg.chan2_raw = (rc.channel_count > (i * port_width) + 1) ? rc.values[(i * port_width) + 1] : UINT16_MAX;
				msg.chan3_raw = (rc.channel_count > (i * port_width) + 2) ? rc.values[(i * port_width) + 2] : UINT16_MAX;
				msg.chan4_raw = (rc.channel_count > (i * port_width) + 3) ? rc.values[(i * port_width) + 3] : UINT16_MAX;
				msg.chan5_raw = (rc.channel_count > (i * port_width) + 4) ? rc.values[(i * port_width) + 4] : UINT16_MAX;
				msg.chan6_raw = (rc.channel_count > (i * port_width) + 5) ? rc.values[(i * port_width) + 5] : UINT16_MAX;
				msg.chan7_raw = (rc.channel_count > (i * port_width) + 6) ? rc.values[(i * port_width) + 6] : UINT16_MAX;
				msg.chan8_raw = (rc.channel_count > (i * port_width) + 7) ? rc.values[(i * port_width) + 7] : UINT16_MAX;
				msg.rssi = rc.rssi;

				_mavlink->send_message(MAVLINK_MSG_ID_RC_CHANNELS_RAW, &msg);
			}

			/* new message */
			mavlink_rc_channels_t msg;

			msg.time_boot_ms = rc.timestamp_publication / 1000;
			msg.chancount = rc.channel_count;
			msg.chan1_raw = (rc.channel_count > 0) ? rc.values[0] : UINT16_MAX;
			msg.chan2_raw = (rc.channel_count > 1) ? rc.values[1] : UINT16_MAX;
			msg.chan3_raw = (rc.channel_count > 2) ? rc.values[2] : UINT16_MAX;
			msg.chan4_raw = (rc.channel_count > 3) ? rc.values[3] : UINT16_MAX;
			msg.chan5_raw = (rc.channel_count > 4) ? rc.values[4] : UINT16_MAX;
			msg.chan6_raw = (rc.channel_count > 5) ? rc.values[5] : UINT16_MAX;
			msg.chan7_raw = (rc.channel_count > 6) ? rc.values[6] : UINT16_MAX;
			msg.chan8_raw = (rc.channel_count > 7) ? rc.values[7] : UINT16_MAX;
			msg.chan9_raw = (rc.channel_count > 8) ? rc.values[8] : UINT16_MAX;
			msg.chan10_raw = (rc.channel_count > 9) ? rc.values[9] : UINT16_MAX;
			msg.chan11_raw = (rc.channel_count > 10) ? rc.values[10] : UINT16_MAX;
			msg.chan12_raw = (rc.channel_count > 11) ? rc.values[11] : UINT16_MAX;
			msg.chan13_raw = (rc.channel_count > 12) ? rc.values[12] : UINT16_MAX;
			msg.chan14_raw = (rc.channel_count > 13) ? rc.values[13] : UINT16_MAX;
			msg.chan15_raw = (rc.channel_count > 14) ? rc.values[14] : UINT16_MAX;
			msg.chan16_raw = (rc.channel_count > 15) ? rc.values[15] : UINT16_MAX;
			msg.chan17_raw = (rc.channel_count > 16) ? rc.values[16] : UINT16_MAX;
			msg.chan18_raw = (rc.channel_count > 17) ? rc.values[17] : UINT16_MAX;

			/* RSSI has a max value of 100, and when Spektrum or S.BUS are
			 * available, the RSSI field is invalid, as they do not provide
			 * an RSSI measurement. Use an out of band magic value to signal
			 * these digital ports. XXX revise MAVLink spec to address this.
			 * One option would be to use the top bit to toggle between RSSI
			 * and input source mode.
			 *
			 * Full RSSI field: 0b 1 111 1111
			 *
			 *                     ^ If bit is set, RSSI encodes type + RSSI
			 *
			 *                       ^ These three bits encode a total of 8
			 *                         digital RC input types.
			 *                         0: PPM, 1: SBUS, 2: Spektrum, 2: ST24
			 *                           ^ These four bits encode a total of
			 *                             16 RSSI levels. 15 = full, 0 = no signal
			 *
			 */

			/* Initialize RSSI with the special mode level flag */
			msg.rssi = (1 << 7);

			/* Set RSSI */
			msg.rssi |= (rc.rssi <= 100) ? ((rc.rssi / 7) + 1) : 15;

			switch (rc.input_source) {
				case RC_INPUT_SOURCE_PX4FMU_PPM:
				/* fallthrough */
				case RC_INPUT_SOURCE_PX4IO_PPM:
					msg.rssi |= (0 << 4);
					break;
				case RC_INPUT_SOURCE_PX4IO_SPEKTRUM:
					msg.rssi |= (1 << 4);
					break;
				case RC_INPUT_SOURCE_PX4IO_SBUS:
					msg.rssi |= (2 << 4);
					break;
				case RC_INPUT_SOURCE_PX4IO_ST24:
					msg.rssi |= (3 << 4);
					break;
<<<<<<< HEAD
				case RC_INPUT_SOURCE_UNKNOWN:
					// do nothing
=======
				case RC_INPUT_SOURCE_PX4IO_XBUS:
					msg.rssi |= (4 << 4);
>>>>>>> 923a0984
					break;
			}

			if (rc.rc_lost) {
				/* RSSI is by definition zero */
				msg.rssi = 0;
			}

			_mavlink->send_message(MAVLINK_MSG_ID_RC_CHANNELS, &msg);
		}
	}
};


class MavlinkStreamManualControl : public MavlinkStream
{
public:
	const char *get_name() const
	{
		return MavlinkStreamManualControl::get_name_static();
	}

	static const char *get_name_static()
	{
		return "MANUAL_CONTROL";
	}

	uint8_t get_id()
	{
		return MAVLINK_MSG_ID_MANUAL_CONTROL;
	}

	static MavlinkStream *new_instance(Mavlink *mavlink)
	{
		return new MavlinkStreamManualControl(mavlink);
	}

	unsigned get_size()
	{
		return _manual_sub->is_published() ? (MAVLINK_MSG_ID_MANUAL_CONTROL_LEN + MAVLINK_NUM_NON_PAYLOAD_BYTES) : 0;
	}

private:
	MavlinkOrbSubscription *_manual_sub;
	uint64_t _manual_time;

	/* do not allow top copying this class */
	MavlinkStreamManualControl(MavlinkStreamManualControl &);
	MavlinkStreamManualControl& operator = (const MavlinkStreamManualControl &);

protected:
	explicit MavlinkStreamManualControl(Mavlink *mavlink) : MavlinkStream(mavlink),
		_manual_sub(_mavlink->add_orb_subscription(ORB_ID(manual_control_setpoint))),
		_manual_time(0)
	{}

	void send(const hrt_abstime t)
	{
		struct manual_control_setpoint_s manual;

		if (_manual_sub->update(&_manual_time, &manual)) {
			mavlink_manual_control_t msg;

			msg.target = mavlink_system.sysid;
			msg.x = manual.x * 1000;
			msg.y = manual.y * 1000;
			msg.z = manual.z * 1000;
			msg.r = manual.r * 1000;
			msg.buttons = 0;

			_mavlink->send_message(MAVLINK_MSG_ID_MANUAL_CONTROL, &msg);
		}
	}
};

class MavlinkStreamOpticalFlowRad : public MavlinkStream
{
public:
	const char *get_name() const
	{
		return MavlinkStreamOpticalFlowRad::get_name_static();
	}

	static const char *get_name_static()
	{
		return "OPTICAL_FLOW_RAD";
	}

	uint8_t get_id()
	{
		return MAVLINK_MSG_ID_OPTICAL_FLOW_RAD;
	}

	static MavlinkStream *new_instance(Mavlink *mavlink)
	{
		return new MavlinkStreamOpticalFlowRad(mavlink);
	}

	unsigned get_size()
	{
		return _flow_sub->is_published() ? (MAVLINK_MSG_ID_OPTICAL_FLOW_RAD_LEN + MAVLINK_NUM_NON_PAYLOAD_BYTES) : 0;
	}

private:
	MavlinkOrbSubscription *_flow_sub;
	uint64_t _flow_time;

	/* do not allow top copying this class */
	MavlinkStreamOpticalFlowRad(MavlinkStreamOpticalFlowRad &);
	MavlinkStreamOpticalFlowRad& operator = (const MavlinkStreamOpticalFlowRad &);

protected:
	explicit MavlinkStreamOpticalFlowRad(Mavlink *mavlink) : MavlinkStream(mavlink),
		_flow_sub(_mavlink->add_orb_subscription(ORB_ID(optical_flow))),
		_flow_time(0)
	{}

	void send(const hrt_abstime t)
	{
		struct optical_flow_s flow;

		if (_flow_sub->update(&_flow_time, &flow)) {
			mavlink_optical_flow_rad_t msg;

			msg.time_usec = flow.timestamp;
			msg.sensor_id = flow.sensor_id;
			msg.integrated_x = flow.pixel_flow_x_integral;
			msg.integrated_y = flow.pixel_flow_y_integral;
			msg.integrated_xgyro = flow.gyro_x_rate_integral;
			msg.integrated_ygyro = flow.gyro_y_rate_integral;
			msg.integrated_zgyro = flow.gyro_z_rate_integral;
			msg.distance = flow.ground_distance_m;
			msg.quality = flow.quality;
			msg.integration_time_us = flow.integration_timespan;
			msg.sensor_id = flow.sensor_id;
			msg.time_delta_distance_us = flow.time_since_last_sonar_update;
			msg.temperature = flow.gyro_temperature;

			_mavlink->send_message(MAVLINK_MSG_ID_OPTICAL_FLOW_RAD, &msg);
		}
	}
};

class MavlinkStreamAttitudeControls : public MavlinkStream
{
public:
	const char *get_name() const
	{
		return MavlinkStreamAttitudeControls::get_name_static();
	}

	static const char *get_name_static()
	{
		return "ATTITUDE_CONTROLS";
	}

	uint8_t get_id()
	{
		return 0;
	}

	static MavlinkStream *new_instance(Mavlink *mavlink)
	{
		return new MavlinkStreamAttitudeControls(mavlink);
	}

	unsigned get_size()
	{
		return 4 * (MAVLINK_MSG_ID_NAMED_VALUE_FLOAT_LEN + MAVLINK_NUM_NON_PAYLOAD_BYTES);
	}

private:
	MavlinkOrbSubscription *_att_ctrl_sub;
	uint64_t _att_ctrl_time;

	/* do not allow top copying this class */
	MavlinkStreamAttitudeControls(MavlinkStreamAttitudeControls &);
	MavlinkStreamAttitudeControls& operator = (const MavlinkStreamAttitudeControls &);

protected:
	explicit MavlinkStreamAttitudeControls(Mavlink *mavlink) : MavlinkStream(mavlink),
		_att_ctrl_sub(_mavlink->add_orb_subscription(ORB_ID_VEHICLE_ATTITUDE_CONTROLS)),
		_att_ctrl_time(0)
	{}

	void send(const hrt_abstime t)
	{
		struct actuator_controls_s att_ctrl;

		if (_att_ctrl_sub->update(&_att_ctrl_time, &att_ctrl)) {
			/* send, add spaces so that string buffer is at least 10 chars long */
			mavlink_named_value_float_t msg;

			msg.time_boot_ms = att_ctrl.timestamp / 1000;

			snprintf(msg.name, sizeof(msg.name), "rll ctrl");
			msg.value = att_ctrl.control[0];

			_mavlink->send_message(MAVLINK_MSG_ID_NAMED_VALUE_FLOAT, &msg);

			snprintf(msg.name, sizeof(msg.name), "ptch ctrl");
			msg.value = att_ctrl.control[1];

			_mavlink->send_message(MAVLINK_MSG_ID_NAMED_VALUE_FLOAT, &msg);

			snprintf(msg.name, sizeof(msg.name), "yaw ctrl");
			msg.value = att_ctrl.control[2];

			_mavlink->send_message(MAVLINK_MSG_ID_NAMED_VALUE_FLOAT, &msg);

			snprintf(msg.name, sizeof(msg.name), "thr ctrl");
			msg.value = att_ctrl.control[3];

			_mavlink->send_message(MAVLINK_MSG_ID_NAMED_VALUE_FLOAT, &msg);
		}
	}
};


class MavlinkStreamNamedValueFloat : public MavlinkStream
{
public:
	const char *get_name() const
	{
		return MavlinkStreamNamedValueFloat::get_name_static();
	}

	static const char *get_name_static()
	{
		return "NAMED_VALUE_FLOAT";
	}

	uint8_t get_id()
	{
		return MAVLINK_MSG_ID_NAMED_VALUE_FLOAT;
	}

	static MavlinkStream *new_instance(Mavlink *mavlink)
	{
		return new MavlinkStreamNamedValueFloat(mavlink);
	}

	unsigned get_size()
	{
		return MAVLINK_MSG_ID_NAMED_VALUE_FLOAT_LEN + MAVLINK_NUM_NON_PAYLOAD_BYTES;
	}

private:
	MavlinkOrbSubscription *_debug_sub;
	uint64_t _debug_time;

	/* do not allow top copying this class */
	MavlinkStreamNamedValueFloat(MavlinkStreamNamedValueFloat &);
	MavlinkStreamNamedValueFloat& operator = (const MavlinkStreamNamedValueFloat &);

protected:
	explicit MavlinkStreamNamedValueFloat(Mavlink *mavlink) : MavlinkStream(mavlink),
		_debug_sub(_mavlink->add_orb_subscription(ORB_ID(debug_key_value))),
		_debug_time(0)
	{}

	void send(const hrt_abstime t)
	{
		struct debug_key_value_s debug;

		if (_debug_sub->update(&_debug_time, &debug)) {
			mavlink_named_value_float_t msg;

			msg.time_boot_ms = debug.timestamp_ms;
			memcpy(msg.name, debug.key, sizeof(msg.name));
			/* enforce null termination */
			msg.name[sizeof(msg.name) - 1] = '\0';
			msg.value = debug.value;

			_mavlink->send_message(MAVLINK_MSG_ID_NAMED_VALUE_FLOAT, &msg);
		}
	}
};


class MavlinkStreamCameraCapture : public MavlinkStream
{
public:
	const char *get_name() const
	{
		return MavlinkStreamCameraCapture::get_name_static();
	}

	static const char *get_name_static()
	{
		return "CAMERA_CAPTURE";
	}

	uint8_t get_id()
	{
		return 0;
	}

	static MavlinkStream *new_instance(Mavlink *mavlink)
	{
		return new MavlinkStreamCameraCapture(mavlink);
	}

	unsigned get_size()
	{
		return MAVLINK_MSG_ID_COMMAND_LONG_LEN + MAVLINK_NUM_NON_PAYLOAD_BYTES;
	}

private:
	MavlinkOrbSubscription *_status_sub;

	/* do not allow top copying this class */
	MavlinkStreamCameraCapture(MavlinkStreamCameraCapture &);
	MavlinkStreamCameraCapture& operator = (const MavlinkStreamCameraCapture &);

protected:
	explicit MavlinkStreamCameraCapture(Mavlink *mavlink) : MavlinkStream(mavlink),
		_status_sub(_mavlink->add_orb_subscription(ORB_ID(vehicle_status)))
	{}

	void send(const hrt_abstime t)
	{
		struct vehicle_status_s status;
		(void)_status_sub->update(&status);

		mavlink_command_long_t msg;

		msg.target_system = mavlink_system.sysid;
		msg.target_component = MAV_COMP_ID_ALL;
		msg.command = MAV_CMD_DO_CONTROL_VIDEO;
		msg.confirmation = 0;
		msg.param1 = 0;
		msg.param2 = 0;
		msg.param3 = 0;
		/* set camera capture ON/OFF depending on arming state */
		msg.param4 = (status.arming_state == vehicle_status_s::ARMING_STATE_ARMED || status.arming_state == vehicle_status_s::ARMING_STATE_ARMED_ERROR) ? 1 : 0;
		msg.param5 = 0;
		msg.param6 = 0;
		msg.param7 = 0;

		_mavlink->send_message(MAVLINK_MSG_ID_COMMAND_LONG, &msg);
	}
};


class MavlinkStreamDistanceSensor : public MavlinkStream
{
public:
	const char *get_name() const
	{
		return MavlinkStreamDistanceSensor::get_name_static();
	}

	static const char *get_name_static()
	{
		return "DISTANCE_SENSOR";
	}

	uint8_t get_id()
	{
		return MAVLINK_MSG_ID_DISTANCE_SENSOR;
	}

	static MavlinkStream *new_instance(Mavlink *mavlink)
	{
		return new MavlinkStreamDistanceSensor(mavlink);
	}

	unsigned get_size()
	{
		return _range_sub->is_published() ? (MAVLINK_MSG_ID_DISTANCE_SENSOR_LEN + MAVLINK_NUM_NON_PAYLOAD_BYTES) : 0;
	}

private:
	MavlinkOrbSubscription *_range_sub;
	uint64_t _range_time;

	/* do not allow top copying this class */
	MavlinkStreamDistanceSensor(MavlinkStreamDistanceSensor &);
	MavlinkStreamDistanceSensor& operator = (const MavlinkStreamDistanceSensor &);

protected:
	explicit MavlinkStreamDistanceSensor(Mavlink *mavlink) : MavlinkStream(mavlink),
		_range_sub(_mavlink->add_orb_subscription(ORB_ID(sensor_range_finder))),
		_range_time(0)
	{}

	void send(const hrt_abstime t)
	{
		struct range_finder_report range;

		if (_range_sub->update(&_range_time, &range)) {

			mavlink_distance_sensor_t msg;

			msg.time_boot_ms = range.timestamp / 1000;

			switch (range.type) {
			case RANGE_FINDER_TYPE_LASER:
				msg.type = MAV_DISTANCE_SENSOR_LASER;
				break;

			default:
				msg.type = MAV_DISTANCE_SENSOR_LASER;
				break;
			}

			msg.id = 0;
			msg.orientation = 0;
			msg.min_distance = range.minimum_distance * 100;
			msg.max_distance = range.maximum_distance * 100;
			msg.current_distance = range.distance * 100;
			msg.covariance = 20;

			_mavlink->send_message(MAVLINK_MSG_ID_DISTANCE_SENSOR, &msg);
		}
	}
};


StreamListItem *streams_list[] = {
	new StreamListItem(&MavlinkStreamHeartbeat::new_instance, &MavlinkStreamHeartbeat::get_name_static),
	new StreamListItem(&MavlinkStreamStatustext::new_instance, &MavlinkStreamStatustext::get_name_static),
	new StreamListItem(&MavlinkStreamCommandLong::new_instance, &MavlinkStreamCommandLong::get_name_static),
	new StreamListItem(&MavlinkStreamSysStatus::new_instance, &MavlinkStreamSysStatus::get_name_static),
	new StreamListItem(&MavlinkStreamHighresIMU::new_instance, &MavlinkStreamHighresIMU::get_name_static),
	new StreamListItem(&MavlinkStreamAttitude::new_instance, &MavlinkStreamAttitude::get_name_static),
	new StreamListItem(&MavlinkStreamAttitudeQuaternion::new_instance, &MavlinkStreamAttitudeQuaternion::get_name_static),
	new StreamListItem(&MavlinkStreamVFRHUD::new_instance, &MavlinkStreamVFRHUD::get_name_static),
	new StreamListItem(&MavlinkStreamGPSRawInt::new_instance, &MavlinkStreamGPSRawInt::get_name_static),
	new StreamListItem(&MavlinkStreamSystemTime::new_instance, &MavlinkStreamSystemTime::get_name_static),
	new StreamListItem(&MavlinkStreamTimesync::new_instance, &MavlinkStreamTimesync::get_name_static),
	new StreamListItem(&MavlinkStreamGlobalPositionInt::new_instance, &MavlinkStreamGlobalPositionInt::get_name_static),
	new StreamListItem(&MavlinkStreamLocalPositionNED::new_instance, &MavlinkStreamLocalPositionNED::get_name_static),
	new StreamListItem(&MavlinkStreamViconPositionEstimate::new_instance, &MavlinkStreamViconPositionEstimate::get_name_static),
	new StreamListItem(&MavlinkStreamGPSGlobalOrigin::new_instance, &MavlinkStreamGPSGlobalOrigin::get_name_static),
	new StreamListItem(&MavlinkStreamServoOutputRaw<0>::new_instance, &MavlinkStreamServoOutputRaw<0>::get_name_static),
	new StreamListItem(&MavlinkStreamServoOutputRaw<1>::new_instance, &MavlinkStreamServoOutputRaw<1>::get_name_static),
	new StreamListItem(&MavlinkStreamServoOutputRaw<2>::new_instance, &MavlinkStreamServoOutputRaw<2>::get_name_static),
	new StreamListItem(&MavlinkStreamServoOutputRaw<3>::new_instance, &MavlinkStreamServoOutputRaw<3>::get_name_static),
	new StreamListItem(&MavlinkStreamHILControls::new_instance, &MavlinkStreamHILControls::get_name_static),
	new StreamListItem(&MavlinkStreamPositionTargetGlobalInt::new_instance, &MavlinkStreamPositionTargetGlobalInt::get_name_static),
	new StreamListItem(&MavlinkStreamLocalPositionSetpoint::new_instance, &MavlinkStreamLocalPositionSetpoint::get_name_static),
	new StreamListItem(&MavlinkStreamAttitudeTarget::new_instance, &MavlinkStreamAttitudeTarget::get_name_static),
	new StreamListItem(&MavlinkStreamRCChannelsRaw::new_instance, &MavlinkStreamRCChannelsRaw::get_name_static),
	new StreamListItem(&MavlinkStreamManualControl::new_instance, &MavlinkStreamManualControl::get_name_static),
	new StreamListItem(&MavlinkStreamOpticalFlowRad::new_instance, &MavlinkStreamOpticalFlowRad::get_name_static),
	new StreamListItem(&MavlinkStreamAttitudeControls::new_instance, &MavlinkStreamAttitudeControls::get_name_static),
	new StreamListItem(&MavlinkStreamNamedValueFloat::new_instance, &MavlinkStreamNamedValueFloat::get_name_static),
	new StreamListItem(&MavlinkStreamCameraCapture::new_instance, &MavlinkStreamCameraCapture::get_name_static),
	new StreamListItem(&MavlinkStreamDistanceSensor::new_instance, &MavlinkStreamDistanceSensor::get_name_static),
	nullptr
};<|MERGE_RESOLUTION|>--- conflicted
+++ resolved
@@ -1861,13 +1861,10 @@
 				case RC_INPUT_SOURCE_PX4IO_ST24:
 					msg.rssi |= (3 << 4);
 					break;
-<<<<<<< HEAD
 				case RC_INPUT_SOURCE_UNKNOWN:
 					// do nothing
-=======
 				case RC_INPUT_SOURCE_PX4IO_XBUS:
 					msg.rssi |= (4 << 4);
->>>>>>> 923a0984
 					break;
 			}
 
