--- conflicted
+++ resolved
@@ -81,10 +81,7 @@
 		/* interval expired, send message */
 #ifndef __PX4_QURT
 		send(t);
-<<<<<<< HEAD
-=======
 #endif
->>>>>>> 7cde5359
 
 		if (const_rate()) {
 			_last_sent = (t / _interval) * _interval;
