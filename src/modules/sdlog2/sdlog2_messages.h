--- conflicted
+++ resolved
@@ -63,9 +63,6 @@
 	float roll_rate;
 	float pitch_rate;
 	float yaw_rate;
-	float roll_acc;
-	float pitch_acc;
-	float yaw_acc;
 };
 
 /* --- ATSP - ATTITUDE SET POINT --- */
@@ -160,44 +157,27 @@
 	uint8_t battery_warning;
 };
 
-/* --- CTRL - CONTROL DEBUG --- */
-#define LOG_CTRL_MSG 11
-struct log_CTRL_s {
-	float roll_p;
-	float roll_i;
-	float roll_d;
-	float roll_rate_p;
-	float roll_rate_i;
-	float roll_rate_d;
-	float pitch_p;
-	float pitch_i;
-	float pitch_d;
-	float pitch_rate_p;
-	float pitch_rate_i;
-	float pitch_rate_d;
-};
-
 /* --- RC - RC INPUT CHANNELS --- */
-#define LOG_RC_MSG 12
+#define LOG_RC_MSG 11
 struct log_RC_s {
 	float channel[8];
 };
 
 /* --- OUT0 - ACTUATOR_0 OUTPUT --- */
-#define LOG_OUT0_MSG 13
+#define LOG_OUT0_MSG 12
 struct log_OUT0_s {
 	float output[8];
 };
 
 /* --- AIRS - AIRSPEED --- */
-#define LOG_AIRS_MSG 14
+#define LOG_AIRS_MSG 13
 struct log_AIRS_s {
 	float indicated_airspeed;
 	float true_airspeed;
 };
 
 /* --- ARSP - ATTITUDE RATE SET POINT --- */
-#define LOG_ARSP_MSG 15
+#define LOG_ARSP_MSG 14
 struct log_ARSP_s {
 	float roll_rate_sp;
 	float pitch_rate_sp;
@@ -205,7 +185,7 @@
 };
 
 /* --- FLOW - OPTICAL FLOW --- */
-#define LOG_FLOW_MSG 16
+#define LOG_FLOW_MSG 15
 struct log_FLOW_s {
 	int16_t flow_raw_x;
 	int16_t flow_raw_y;
@@ -275,7 +255,7 @@
 
 static const struct log_format_s log_formats[] = {
 	LOG_FORMAT(TIME, "Q", "StartTime"),
-	LOG_FORMAT(ATT, "fffffffff", "Roll,Pitch,Yaw,RollR,PitchR,YawR,RollA,PitchA,YawA"),
+	LOG_FORMAT(ATT, "ffffff", "Roll,Pitch,Yaw,RollRate,PitchRate,YawRate"),
 	LOG_FORMAT(ATSP, "ffff", "RollSP,PitchSP,YawSP,ThrustSP"),
 	LOG_FORMAT(IMU, "fffffffff", "AccX,AccY,AccZ,GyroX,GyroY,GyroZ,MagX,MagY,MagZ"),
 	LOG_FORMAT(SENS, "ffff", "BaroPres,BaroAlt,BaroTemp,DiffPres"),
@@ -283,12 +263,7 @@
 	LOG_FORMAT(LPSP, "ffff", "X,Y,Z,Yaw"),
 	LOG_FORMAT(GPS, "QBffLLfffff", "GPSTime,FixType,EPH,EPV,Lat,Lon,Alt,VelN,VelE,VelD,Cog"),
 	LOG_FORMAT(ATTC, "ffff", "Roll,Pitch,Yaw,Thrust"),
-<<<<<<< HEAD
-	LOG_FORMAT(STAT, "BBBBBfffB", "State,FlightMode,CtlMode,SASMode,Armed,BatV,BatC,BatRem,BatWarn"),
-	LOG_FORMAT(CTRL, "ffffffffffff", "RP,RI,RD,RRP,RRI,RRD,PP,PI,PD,PRP,PRI,PRD"),
-=======
 	LOG_FORMAT(STAT, "BBBfffB", "MainState,NavState,ArmState,BatV,BatC,BatRem,BatWarn"),
->>>>>>> f96bb824
 	LOG_FORMAT(RC, "ffffffff", "Ch0,Ch1,Ch2,Ch3,Ch4,Ch5,Ch6,Ch7"),
 	LOG_FORMAT(OUT0, "ffffffff", "Out0,Out1,Out2,Out3,Out4,Out5,Out6,Out7"),
 	LOG_FORMAT(AIRS, "ff", "IndSpeed,TrueSpeed"),
