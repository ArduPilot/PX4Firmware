--- conflicted
+++ resolved
@@ -407,18 +407,11 @@
 
 		/* handle text going to the mixer parser */
 	case PX4IO_PAGE_MIXERLOAD:
-<<<<<<< HEAD
-		if (!(r_status_flags & PX4IO_P_STATUS_FLAGS_SAFETY_OFF)) {
-			return mixer_handle_text(values, num_values * sizeof(*values));
-		}
-		break;
-=======
 		/* do not change the mixer if FMU is armed and IO's safety is off
 		 * this state defines an active system. This check is done in the
 		 * text handling function.
 		 */
 		return mixer_handle_text(values, num_values * sizeof(*values));
->>>>>>> a639a2cf
 
 	default:
 		/* avoid offset wrap */
