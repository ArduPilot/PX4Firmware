/****************************************************************************
 *
 *   Copyright (c) 2012-2014 PX4 Development Team. All rights reserved.
 *
 * Redistribution and use in source and binary forms, with or without
 * modification, are permitted provided that the following conditions
 * are met:
 *
 * 1. Redistributions of source code must retain the above copyright
 *    notice, this list of conditions and the following disclaimer.
 * 2. Redistributions in binary form must reproduce the above copyright
 *    notice, this list of conditions and the following disclaimer in
 *    the documentation and/or other materials provided with the
 *    distribution.
 * 3. Neither the name PX4 nor the names of its contributors may be
 *    used to endorse or promote products derived from this software
 *    without specific prior written permission.
 *
 * THIS SOFTWARE IS PROVIDED BY THE COPYRIGHT HOLDERS AND CONTRIBUTORS
 * "AS IS" AND ANY EXPRESS OR IMPLIED WARRANTIES, INCLUDING, BUT NOT
 * LIMITED TO, THE IMPLIED WARRANTIES OF MERCHANTABILITY AND FITNESS
 * FOR A PARTICULAR PURPOSE ARE DISCLAIMED. IN NO EVENT SHALL THE
 * COPYRIGHT OWNER OR CONTRIBUTORS BE LIABLE FOR ANY DIRECT, INDIRECT,
 * INCIDENTAL, SPECIAL, EXEMPLARY, OR CONSEQUENTIAL DAMAGES (INCLUDING,
 * BUT NOT LIMITED TO, PROCUREMENT OF SUBSTITUTE GOODS OR SERVICES; LOSS
 * OF USE, DATA, OR PROFITS; OR BUSINESS INTERRUPTION) HOWEVER CAUSED
 * AND ON ANY THEORY OF LIABILITY, WHETHER IN CONTRACT, STRICT
 * LIABILITY, OR TORT (INCLUDING NEGLIGENCE OR OTHERWISE) ARISING IN
 * ANY WAY OUT OF THE USE OF THIS SOFTWARE, EVEN IF ADVISED OF THE
 * POSSIBILITY OF SUCH DAMAGE.
 *
 ****************************************************************************/

/**
 * @file px4io.h
 *
 * General defines and structures for the PX4IO module firmware.
 */

#include <nuttx/config.h>

#include <stdbool.h>
#include <stdint.h>

#include <board_config.h>

#include "protocol.h"

#include <systemlib/pwm_limit/pwm_limit.h>

#include <drivers/drv_hrt.h>

/*
 * Constants and limits.
 */
#define PX4IO_SERVO_COUNT		8
#define PX4IO_CONTROL_CHANNELS		8
#define PX4IO_CONTROL_GROUPS		4
#define PX4IO_RC_INPUT_CHANNELS		18
#define PX4IO_RC_MAPPED_CONTROL_CHANNELS		8 /**< This is the maximum number of channels mapped/used */

/*
 * Debug logging
 */

#ifdef DEBUG
# include <debug.h>
# define debug(fmt, args...)	lowsyslog(fmt "\n", ##args)
#else
# define debug(fmt, args...)	do {} while(0)
#endif

/*
 * Registers.
 */
extern uint16_t			r_page_status[];	/* PX4IO_PAGE_STATUS */
extern uint16_t			r_page_actuators[];	/* PX4IO_PAGE_ACTUATORS */
extern uint16_t			r_page_servos[];	/* PX4IO_PAGE_SERVOS */
extern uint16_t			r_page_raw_rc_input[];	/* PX4IO_PAGE_RAW_RC_INPUT */
extern uint16_t			r_page_rc_input[];	/* PX4IO_PAGE_RC_INPUT */
extern uint16_t			r_page_adc[];		/* PX4IO_PAGE_RAW_ADC_INPUT */

extern volatile uint16_t	r_page_setup[];		/* PX4IO_PAGE_SETUP */
extern volatile uint16_t	r_page_controls[];	/* PX4IO_PAGE_CONTROLS */
extern uint16_t			r_page_rc_input_config[]; /* PX4IO_PAGE_RC_INPUT_CONFIG */
extern uint16_t			r_page_servo_failsafe[]; /* PX4IO_PAGE_FAILSAFE_PWM */
extern uint16_t			r_page_servo_control_min[]; /* PX4IO_PAGE_CONTROL_MIN_PWM */
extern uint16_t			r_page_servo_control_max[]; /* PX4IO_PAGE_CONTROL_MAX_PWM */
extern uint16_t			r_page_servo_disarmed[];	/* PX4IO_PAGE_DISARMED_PWM */

/*
 * Register aliases.
 *
 * Handy aliases for registers that are widely used.
 */
#define r_status_flags		r_page_status[PX4IO_P_STATUS_FLAGS]
#define r_status_alarms		r_page_status[PX4IO_P_STATUS_ALARMS]

#define r_raw_rc_count		r_page_raw_rc_input[PX4IO_P_RAW_RC_COUNT]
#define r_raw_rc_values		(&r_page_raw_rc_input[PX4IO_P_RAW_RC_BASE])
#define r_raw_rc_flags		r_page_raw_rc_input[PX4IO_P_RAW_RC_FLAGS]
#define r_rc_valid		r_page_rc_input[PX4IO_P_RC_VALID]
#define r_rc_values		(&r_page_rc_input[PX4IO_P_RC_BASE])

#define r_setup_features	r_page_setup[PX4IO_P_SETUP_FEATURES]
#define r_setup_arming		r_page_setup[PX4IO_P_SETUP_ARMING]
#define r_setup_pwm_rates	r_page_setup[PX4IO_P_SETUP_PWM_RATES]
#define r_setup_pwm_defaultrate	r_page_setup[PX4IO_P_SETUP_PWM_DEFAULTRATE]
#define r_setup_pwm_altrate	r_page_setup[PX4IO_P_SETUP_PWM_ALTRATE]
#ifdef CONFIG_ARCH_BOARD_PX4IO_V1
#define r_setup_relays		r_page_setup[PX4IO_P_SETUP_RELAYS]
#endif
#define r_setup_rc_thr_failsafe	r_page_setup[PX4IO_P_SETUP_RC_THR_FAILSAFE_US]

#define r_control_values	(&r_page_controls[0])

/*
 * System state structure.
 */
struct sys_state_s {

	volatile uint64_t	rc_channels_timestamp_received;
	volatile uint64_t	rc_channels_timestamp_valid;

	/**
	 * Last FMU receive time, in microseconds since system boot
	 */
	volatile uint64_t	fmu_data_received_time;

};

extern struct sys_state_s system_state;

/*
 * PWM limit structure
 */
extern pwm_limit_t pwm_limit;

/*
 * GPIO handling.
 */
#define LED_BLUE(_s)			stm32_gpiowrite(GPIO_LED1, !(_s))
#define LED_AMBER(_s)			stm32_gpiowrite(GPIO_LED2, !(_s))
#define LED_SAFETY(_s)			stm32_gpiowrite(GPIO_LED3, !(_s))
#define LED_RING(_s)			stm32_gpiowrite(GPIO_LED4, (_s))

#ifdef CONFIG_ARCH_BOARD_PX4IO_V1

# define PX4IO_RELAY_CHANNELS		4
# define POWER_SERVO(_s)		stm32_gpiowrite(GPIO_SERVO_PWR_EN, (_s))
# define POWER_ACC1(_s)			stm32_gpiowrite(GPIO_ACC1_PWR_EN, (_s))
# define POWER_ACC2(_s)			stm32_gpiowrite(GPIO_ACC2_PWR_EN, (_s))
# define POWER_RELAY1(_s)		stm32_gpiowrite(GPIO_RELAY1_EN, (_s))
# define POWER_RELAY2(_s)		stm32_gpiowrite(GPIO_RELAY2_EN, (_s))

# define OVERCURRENT_ACC		(!stm32_gpioread(GPIO_ACC_OC_DETECT))
# define OVERCURRENT_SERVO		(!stm32_gpioread(GPIO_SERVO_OC_DETECT))

# define PX4IO_ADC_CHANNEL_COUNT	2
# define ADC_VBATT			4
# define ADC_IN5			5

#endif

#ifdef CONFIG_ARCH_BOARD_PX4IO_V2

# define PX4IO_RELAY_CHANNELS		0
# define POWER_SPEKTRUM(_s)		stm32_gpiowrite(GPIO_SPEKTRUM_PWR_EN, (_s))
# define ENABLE_SBUS_OUT(_s)		stm32_gpiowrite(GPIO_SBUS_OENABLE, !(_s))

# define VDD_SERVO_FAULT		(!stm32_gpioread(GPIO_SERVO_FAULT_DETECT))

# define PX4IO_ADC_CHANNEL_COUNT	2
# define ADC_VSERVO			4
# define ADC_RSSI			5

#endif

#define BUTTON_SAFETY		stm32_gpioread(GPIO_BTN_SAFETY)

#define CONTROL_PAGE_INDEX(_group, _channel) (_group * PX4IO_CONTROL_CHANNELS + _channel)

#define DSM_INPUT_TYPE 2	/* 0 - DSM, 1 - ST24, 2 - XBus Mode B */

/*
 * Mixer
 */
extern void	mixer_tick(void);
extern int	mixer_handle_text(const void *buffer, size_t length);

/**
 * Safety switch/LED.
 */
extern void	safety_init(void);
extern void	failsafe_led_init(void);

/**
 * FMU communications
 */
extern void	interface_init(void);
extern void	interface_tick(void);

/**
 * Register space
 */
extern int	registers_set(uint8_t page, uint8_t offset, const uint16_t *values, unsigned num_values);
extern int	registers_get(uint8_t page, uint8_t offset, uint16_t **values, unsigned *num_values);

/**
 * Sensors/misc inputs
 */
extern int	adc_init(void);
extern uint16_t	adc_measure(unsigned channel);

/**
 * R/C receiver handling.
 *
 * Input functions return true when they receive an update from the RC controller.
 */
extern void	controls_init(void);
extern void	controls_tick(void);
extern int	dsm_init(const char *device);
<<<<<<< HEAD
extern bool	dsm_input(uint16_t *values, uint16_t *num_values, uint8_t *n_bytes, uint8_t **bytes);
extern bool	xbus_input(uint8_t *bytes, uint16_t num_bytes, uint16_t *values, uint16_t *num_values);
=======
extern bool	dsm_input(uint8_t *n_bytes, uint8_t **bytes, hrt_abstime *now);
extern bool	xbus_decode(uint8_t *bytes, uint16_t num_bytes, uint16_t *values, uint16_t *num_values);
>>>>>>> 923a0984
extern void	dsm_bind(uint16_t cmd, int pulses);
extern int	sbus_init(const char *device);
extern bool	sbus_input(uint16_t *values, uint16_t *num_values, bool *sbus_failsafe, bool *sbus_frame_drop, uint16_t max_channels);
extern void	sbus1_output(uint16_t *values, uint16_t num_values);
extern void	sbus2_output(uint16_t *values, uint16_t num_values);

/** global debug level for isr_debug() */
extern volatile uint8_t debug_level;

/** send a debug message to the console */
extern void	isr_debug(uint8_t level, const char *fmt, ...);

/** schedule a reboot */
extern void schedule_reboot(uint32_t time_delta_usec);
<|MERGE_RESOLUTION|>--- conflicted
+++ resolved
@@ -220,13 +220,8 @@
 extern void	controls_init(void);
 extern void	controls_tick(void);
 extern int	dsm_init(const char *device);
-<<<<<<< HEAD
-extern bool	dsm_input(uint16_t *values, uint16_t *num_values, uint8_t *n_bytes, uint8_t **bytes);
+extern bool	dsm_input(uint8_t *n_bytes, uint8_t **bytes, hrt_abstime *now);
 extern bool	xbus_input(uint8_t *bytes, uint16_t num_bytes, uint16_t *values, uint16_t *num_values);
-=======
-extern bool	dsm_input(uint8_t *n_bytes, uint8_t **bytes, hrt_abstime *now);
-extern bool	xbus_decode(uint8_t *bytes, uint16_t num_bytes, uint16_t *values, uint16_t *num_values);
->>>>>>> 923a0984
 extern void	dsm_bind(uint16_t cmd, int pulses);
 extern int	sbus_init(const char *device);
 extern bool	sbus_input(uint16_t *values, uint16_t *num_values, bool *sbus_failsafe, bool *sbus_frame_drop, uint16_t max_channels);
