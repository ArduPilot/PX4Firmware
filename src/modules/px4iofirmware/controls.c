--- conflicted
+++ resolved
@@ -71,55 +71,6 @@
 	uint16_t temp_count = r_raw_rc_count;
 	uint8_t n_bytes = 0;
 	uint8_t *bytes;
-<<<<<<< HEAD
-	*dsm_updated = dsm_input(r_raw_rc_values, &temp_count, &n_bytes, &bytes);
-	if (*dsm_updated) {
-		r_raw_rc_count = temp_count & 0x7fff;
-		if (temp_count & 0x8000)
-			r_raw_rc_flags |= PX4IO_P_RAW_RC_FLAGS_RC_DSM11;
-		else
-			r_raw_rc_flags &= ~PX4IO_P_RAW_RC_FLAGS_RC_DSM11;
-
-		r_raw_rc_flags &= ~(PX4IO_P_RAW_RC_FLAGS_FRAME_DROP);
-		r_raw_rc_flags &= ~(PX4IO_P_RAW_RC_FLAGS_FAILSAFE);
-
-	}
-	perf_end(c_gather_dsm);
-
-	/* get data from FD and attempt to parse with DSM and ST24 libs */
-	uint8_t st24_rssi, rx_count;
-	uint16_t st24_channel_count = 0;
-
-	*st24_updated = false;
-
-	for (unsigned i = 0; i < n_bytes; i++) {
-		/* set updated flag if one complete packet was parsed */
-		st24_rssi = RC_INPUT_RSSI_MAX;
-		*st24_updated |= (OK == st24_decode(bytes[i], &st24_rssi, &rx_count,
-					&st24_channel_count, r_raw_rc_values, PX4IO_RC_INPUT_CHANNELS));
-	}
-
-	if (*st24_updated) {
-
-		*rssi = st24_rssi;
-		r_raw_rc_count = st24_channel_count;
-
-		r_status_flags |= PX4IO_P_STATUS_FLAGS_RC_ST24;
-		r_raw_rc_flags &= ~(PX4IO_P_RAW_RC_FLAGS_FRAME_DROP);
-		r_raw_rc_flags &= ~(PX4IO_P_RAW_RC_FLAGS_FAILSAFE);
-	}
-
-    /* Attempt to parse serial data as XBus Mode B
-     *  Will only override DSM if valid XBus checksum found
-     */
-    *xbus_updated = xbus_input(bytes, n_bytes, r_raw_rc_values, &r_raw_rc_count);
-    if (*xbus_updated) {
-        r_status_flags |= PX4IO_P_STATUS_FLAGS_RC_XBUS;
-		r_raw_rc_flags &= ~(PX4IO_P_RAW_RC_FLAGS_FRAME_DROP);
-		r_raw_rc_flags &= ~(PX4IO_P_RAW_RC_FLAGS_FAILSAFE);
-    }
-
-=======
     hrt_abstime	now;
 
     *dsm_updated = false;
@@ -183,7 +134,6 @@
                 break;
         }
     }
->>>>>>> 923a0984
 	return (*dsm_updated | *st24_updated | *xbus_updated);
 }
 
