--- conflicted
+++ resolved
@@ -36,7 +36,6 @@
  */
 
 #include "baro.hpp"
-#include <drivers/device/ringbuffer.h>
 #include <cmath>
 
 const char *const UavcanBarometerBridge::NAME = "baro";
@@ -56,11 +55,7 @@
 	}
 
 	/* allocate basic report buffers */
-<<<<<<< HEAD
-	_reports = new RingBuffer(2, sizeof(baro_report));
-=======
 	_reports = new ringbuffer::RingBuffer(2, sizeof(baro_report));
->>>>>>> 7cde5359
 	if (_reports == nullptr)
 		return -1;
 
@@ -135,11 +130,7 @@
 void UavcanBarometerBridge::air_data_sub_cb(const uavcan::ReceivedDataStructure<uavcan::equipment::air_data::StaticAirData> &msg)
 {
 	baro_report report;
-<<<<<<< HEAD
-	
-=======
 
->>>>>>> 7cde5359
 	report.timestamp   = msg.getMonotonicTimestamp().toUSec();
 	report.temperature = msg.static_temperature;
 	report.pressure    = msg.static_pressure / 100.0F;  // Convert to millibar
@@ -149,18 +140,15 @@
 	 * Altitude computation
 	 * Refer to the MS5611 driver for details
 	 */
-	const float T1 = 15.0f + 273.15f; // temperature at base height in Kelvin
-	const float a  = -6.5f / 1000;   // temperature gradient in degrees per metre
-	const float g  = 9.80665f;       // gravity constant in m/s/s
-	const float R  = 287.05f;        // ideal gas constant in J/kg/K
+	const double T1 = 15.0 + 273.15; // temperature at base height in Kelvin
+	const double a  = -6.5 / 1000;   // temperature gradient in degrees per metre
+	const double g  = 9.80665;       // gravity constant in m/s/s
+	const double R  = 287.05;        // ideal gas constant in J/kg/K
 
-	const float p1 = _msl_pressure / 1000.0f;      // current pressure at MSL in kPa
-	const float p = msg.static_pressure / 1000.0f; // measured pressure in kPa
+	const double p1 = _msl_pressure / 1000.0;      // current pressure at MSL in kPa
+	const double p = double(msg.static_pressure) / 1000.0; // measured pressure in kPa
 
-	report.altitude = (((std::powf((p / p1), (-(a * R) / g))) * T1) - T1) / a;
-
-	// add to the ring buffer
-	_reports->force(&report);
+	report.altitude = (((std::pow((p / p1), (-(a * R) / g))) * T1) - T1) / a;
 
 	// add to the ring buffer
 	_reports->force(&report);
